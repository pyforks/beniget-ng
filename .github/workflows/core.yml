--- conflicted
+++ resolved
@@ -29,12 +29,8 @@
     - name: Install dependencies
       run: |
         python -m pip install --upgrade pip
-<<<<<<< HEAD
-        pip install gast
-=======
         pip install -r requirements.txt
         test "${{ matrix.python-version }}" != "3.12-dev" || pip install setuptools
->>>>>>> 8f0156c6
     - name: Setup
       run: |
         python setup.py install
