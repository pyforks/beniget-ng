--- conflicted
+++ resolved
@@ -2,12 +2,6 @@
 envlist = py27,py36,py37,py38,py39,py310,py311,py312
 [testenv]
 deps = 
-<<<<<<< HEAD
     git+https://github.com/serge-sans-paille/gast.git
     pytest
-commands=pytest beniget/ tests/ --doctest-modules
-=======
-    setuptools
-    pytest
-commands = pytest beniget/ tests/ --doctest-modules
->>>>>>> 10e8ca86
+commands=pytest beniget/ tests/ --doctest-modules