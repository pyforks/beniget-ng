--- conflicted
+++ resolved
@@ -1153,12 +1153,8 @@
             dalias = self.chains.setdefault(alias, Def(alias))
             base = alias.name.split(".", 1)[0]
             self.set_definition(alias.asname or base, dalias)
-<<<<<<< HEAD
-            self.locals[self._scopes[-1]].append(dalias)
+            self.add_to_locals(alias.asname or base, dalias)
         self.imports.update(self._import_parser.visit(node))
-=======
-            self.add_to_locals(alias.asname or base, dalias)
->>>>>>> 3b3f4498
 
     def visit_ImportFrom(self, node):
         for alias in node.names:
@@ -1167,12 +1163,8 @@
                 self.extend_definition('*', dalias)
             else:
                 self.set_definition(alias.asname or alias.name, dalias)
-<<<<<<< HEAD
-            self.locals[self._scopes[-1]].append(dalias)
+            self.add_to_locals(alias.asname or alias.name, dalias)
         self.imports.update(self._import_parser.visit(node))
-=======
-            self.add_to_locals(alias.asname or alias.name, dalias)
->>>>>>> 3b3f4498
 
     def visit_Exec(self, node):
         dnode = self.chains.setdefault(node, Def(node))
