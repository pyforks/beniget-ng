from collections import defaultdict, deque
from contextlib import contextmanager
import sys
import os.path

import ast as _ast
import gast as ast

from .ordered_set import ordered_set

_ClassOrFunction = set(('ClassDef', 'FunctionDef', 'AsyncFunctionDef'))
_Comp = set(('DictComp', 'ListComp', 'SetComp', 'GeneratorExp'))
_ClosedScopes = set(('FunctionDef', 'AsyncFunctionDef',
                  'Lambda', 'DictComp', 'ListComp',
                  'SetComp', 'GeneratorExp', 'def695'))
_TypeVarLike = set(('TypeVar', 'TypeVarTuple', 'ParamSpec'))
_HasName = set((*_ClassOrFunction, *_TypeVarLike))

class Ancestors(ast.NodeVisitor):
    """
    Build the ancestor tree, that associates a node to the list of node visited
    from the root node (the Module) to the current node
    >>> import gast as ast
    >>> code = 'def foo(x): return x + 1'
    >>> module = ast.parse(code)
    >>> from beniget import Ancestors
    >>> ancestors = Ancestors()
    >>> ancestors.visit(module)
    >>> binop = module.body[0].body[0].value
    >>> for n in ancestors.parents(binop):
    ...    print(type(n))
    <class 'gast.gast.Module'>
    <class 'gast.gast.FunctionDef'>
    <class 'gast.gast.Return'>
    
    Also works with standard library nodes
    
    >>> import ast as _ast
    >>> code = 'def foo(x): return x + 1'
    >>> module = _ast.parse(code)
    >>> from beniget import Ancestors
    >>> ancestors = Ancestors()
    >>> ancestors.visit(module)
    >>> binop = module.body[0].body[0].value
    >>> for n in ancestors.parents(binop):
    ...    print(str(type(n)).replace('_ast', 'ast'))
    <class 'ast.Module'>
    <class 'ast.FunctionDef'>
    <class 'ast.Return'>
    """

    def __init__(self):
        self._parents = dict()
        self._current = list()

    def generic_visit(self, node):
        self._parents[node] = list(self._current)
        self._current.append(node)
        super().generic_visit(node)
        self._current.pop()

    def parent(self, node):
        return self._parents[node][-1]

    def parents(self, node):
        return self._parents[node]

    def parentInstance(self, node, cls):
        for n in reversed(self._parents[node]):
            if isinstance(n, cls):
                return n
        raise ValueError("{} has no parent of type {}".format(node, cls))

    def parentFunction(self, node):
        return self.parentInstance(node, (ast.FunctionDef,
                                          ast.AsyncFunctionDef,
                                          _ast.FunctionDef, 
                                          _ast.AsyncFunctionDef))

    def parentStmt(self, node):
        return self.parentInstance(node, _ast.stmt)

class ImportInfo:
    """
    Complement an `ast.alias` node with resolved 
    origin module and name of the locally bound name.

    :note: `orgname` will be ``*`` for wildcard imports.
    """
    __slots__ = 'orgmodule', 'orgname'

    def __init__(self, orgmodule, orgname=None):
        """
        :param orgmodule: str
        :param orgname: str or None
        """
        self.orgmodule = orgmodule
        self.orgname = orgname
    
    def target(self):
        """
        Returns the qualified name of the the imported symbol, str.
        """
        if self.orgname:
            return "{}.{}".format(self.orgmodule, self.orgname)
        else:
            return self.orgmodule


# The MIT License (MIT)
# Copyright (c) 2017 Jelle Zijlstra
# Adapted from the project typeshed_client.
def parse_import(node, modname, is_package=False):
    """
    Parse the given import node into a mapping of aliases to `ImportInfo`.
    
    :param node: the import node.
    :param str modname: the name of the module.
    :param bool is_package: whether the module is a package.
    :rtype: dict[ast.alias, ImportInfo]
    """
    result = {}

    typename = type(node).__name__
    if typename == 'Import':
        for al in node.names:
            if al.asname:
                result[al] = ImportInfo(orgmodule=al.name)
            else:
                # Here, we're not including information 
                # regarding the submodules imported - if there is one.
                # This is because this analysis map the names bounded by imports, 
                # not the dependencies.
                result[al] = ImportInfo(orgmodule=al.name.split(".", 1)[0])
    
    elif typename == 'ImportFrom':
        current_module = tuple(modname.split("."))

        if node.module is None:
            module = ()
        else:
            module = tuple(node.module.split("."))
        
        if not node.level:
            source_module = module
        else:
            # parse relative imports
            if node.level == 1:
                if is_package:
                    relative_module = current_module
                else:
                    relative_module = current_module[:-1]
            else:
                if is_package:
                    relative_module = current_module[: 1 - node.level]
                else:
                    relative_module = current_module[: -node.level]

            if not relative_module:
                # We don't raise errors when an relative import makes no sens, 
                # we simply pad the name with dots.
                relative_module = ("",) * node.level

            source_module = relative_module + module

        for alias in node.names:
            result[alias] = ImportInfo(
                orgmodule=".".join(source_module), orgname=alias.name
            )

    else:
        raise TypeError('unexpected node type: {}'.format(type(node)))
    
    return result

_novalue = object()
@contextmanager
def _setattrs(obj, **attrs):
    """
    Provide cheap attribute polymorphism.
    """
    old_values = {}
    for k, v in attrs.items():
        old_values[k] = getattr(obj, k, _novalue)
        setattr(obj, k, v)
    yield 
    for k, v in old_values.items():
        if v is _novalue:
            delattr(obj, k)
        else:
            setattr(obj, k, v)

class Def(object):
    """
    Model a definition, either named or unnamed, and its users.
    """

    __slots__ = "node", "_users", "islive"

    def __init__(self, node):
        self.node = node
        self._users = ordered_set()
        self.islive = True
        """
        Whether this definition might reach the final block of it's scope.
        Meaning if islive is `False`, the definition will always be overriden
        at the time we finished executing the module/class/function body.
        So the definition could be ignored in the context of an attribute access for instance.
        """

    def add_user(self, node):
        assert isinstance(node, Def), node
        self._users.add(node)

    def name(self):
        """
        If the node associated to this Def has a name, returns this name.
        Otherwise returns its type
        """
        typename = type(self.node).__name__
        if typename in _HasName:
            return self.node.name
        elif typename == 'Name':
            return self.node.id
        elif typename == 'alias':
            base = self.node.name.split(".", 1)[0]
            return self.node.asname or base
        elif typename in ('MatchStar', 'MatchAs') and self.node.name:
            return self.node.name
        elif typename == 'MatchMapping' and self.node.rest:
            return self.node.rest
        elif typename == 'arg':
            return self.node.arg
        elif typename == 'ExceptHandler' and self.node.name:
            return self.node.name
        elif isinstance(self.node, tuple):
            return self.node[1]
        return typename

    def users(self):
        """
        The list of ast entity that holds a reference to this node
        """
        return self._users

    def __repr__(self):
        return self._repr({})

    def _repr(self, nodes):
        if self in nodes:
            return "(#{})".format(nodes[self])
        else:
            nodes[self] = len(nodes)
            return "{} -> ({})".format(
                self.node, ", ".join(u._repr(nodes.copy())
                                     for u in self._users)
            )

    def __str__(self):
        return self._str({})

    def _str(self, nodes):
        if self in nodes:
            return "(#{})".format(nodes[self])
        else:
            nodes[self] = len(nodes)
            return "{} -> ({})".format(
                self.name(), ", ".join(u._str(nodes.copy())
                                       for u in self._users)
            )


import builtins
BuiltinsSrc = builtins.__dict__

Builtins = {k: v for k, v in BuiltinsSrc.items()}

Builtins["__file__"] = __file__

DeclarationStep, DefinitionStep = object(), object()

def collect_future_imports(node):
    """
    Returns a set of future imports names for the given ast module.
    """
    assert type(node).__name__ == 'Module'
    cf = _CollectFutureImports()
    cf.visit(node)
    return cf.FutureImports

class _StopTraversal(Exception):
    pass

class _CollectFutureImports(ast.NodeVisitor):
    # A future statement must appear near the top of the module.
    # The only lines that can appear before a future statement are:
    # - the module docstring (if any),
    # - comments,
    # - blank lines, and
    # - other future statements.
    # as soon as we're visiting something else, we can stop the visit.
    def __init__(self):
        self.FutureImports = set() #type:set[str]

    def visit_Module(self, node):
        for child in node.body:
            try:
                self.visit(child)
            except _StopTraversal:
                break

    def visit_ImportFrom(self, node):
        if node.level or node.module != '__future__':
            raise _StopTraversal()
        self.FutureImports.update((al.name for al in node.names))

    def visit_Expr(self, node):
        self.visit(node.value)

    def visit_Constant(self, node):
        if not isinstance(node.value, str):
            raise _StopTraversal()

    def generic_visit(self, node):
        raise _StopTraversal()

    def visit_Str(self, node):
        pass

class CollectLocals(ast.NodeVisitor):
    def __init__(self):
        self.Locals = set()
        self.NonLocals = set()

    def visit_FunctionDef(self, node):
        # no recursion
        self.Locals.add(node.name)

    visit_AsyncFunctionDef = visit_FunctionDef

    visit_ClassDef = visit_FunctionDef

    def visit_Nonlocal(self, node):
        self.NonLocals.update(name for name in node.names)

    visit_Global = visit_Nonlocal

    def visit_Name(self, node):
        if type(node.ctx).__name__ == 'Store' and node.id not in self.NonLocals:
            self.Locals.add(node.id)

    def skip(self, _):
        pass

    visit_SetComp = visit_DictComp = visit_ListComp = skip
    visit_GeneratorExp = skip

    visit_Lambda = skip

    def visit_Import(self, node):
        for alias in node.names:
            base = alias.name.split(".", 1)[0]
            self.Locals.add(alias.asname or base)

    def visit_ImportFrom(self, node):
        for alias in node.names:
            self.Locals.add(alias.asname or alias.name)

class CollectLocalsdef695(CollectLocals):
    
    visit_TypeVar = visit_ParamSpec = visit_TypeVarTuple = CollectLocals.visit_FunctionDef

def collect_locals(node):
    '''
    Compute the set of identifiers local to a given node.

    This is meant to emulate a call to locals()
    '''
    if isinstance(node, def695):
        # workaround for the new implicit scope created by type params and co.
        visitor = CollectLocalsdef695()
    else:
        visitor = CollectLocals()
    visitor.generic_visit(node)
    return visitor.Locals

<<<<<<< HEAD
class def695(ast.stmt):
    """
    Special statement to represent the PEP-695 lexical scopes.
    """
    _fields = ('body', 'd')
    def __init__(self, body, d):
        self.body = body # list of type params
        self.d = d # the wrapped definition node
=======
def posixpath_splitparts(path):
    """
    Split a POSIX filename in parts.

    >>> posixpath_splitparts('typing.pyi')
    ('typing.pyi',)
    
    >>> posixpath_splitparts('/var/lib/config.ini')
    ('var', 'lib', 'config.ini')

    >>> posixpath_splitparts('/var/lib/config/')
    ('var', 'lib', 'config')

    >>> posixpath_splitparts('c:/dir/config.ini')
    ('c:', 'dir', 'config.ini')
    """
    sep = '/'
    r = deque(path.split(sep))
    # make sure the parts doesn't 
    # start or ends with a separator or empty string.
    while r and r[0] in (sep, ''):
        r.popleft()
    while r and r[-1] in (sep, ''):
        r.pop()
    return tuple(r)

def potential_module_names(filename):
    """
    Returns a tuple of potential module 
    names deducted from the filename.

    >>> potential_module_names('/var/lib/config.py')
    ('var.lib.config', 'lib.config', 'config')
    >>> potential_module_names('git-repos/pydoctor/pydoctor/driver.py')
    ('pydoctor.pydoctor.driver', 'pydoctor.driver', 'driver')
    >>> potential_module_names('git-repos/pydoctor/pydoctor/__init__.py')
    ('pydoctor.pydoctor', 'pydoctor')
    """
    parts = posixpath_splitparts(filename)
    mod = os.path.splitext(parts[-1])[0]
    if mod == '__init__':
        parts = parts[:-1]
    else:
        parts = parts[:-1] + (mod,)
    
    names = []
    len_parts = len(parts)
    for i in range(len_parts):
        p = parts[i:]
        if not p or any(not all(sb.isidentifier() 
                        for sb in s.split('.')) for s in p):
            # the path cannot be converted to a module name
            # because there are unallowed caracters.
            continue
        names.append('.'.join(p))
    
    return tuple(names) or ('',)


def matches_qualname(heads, locals, imports, modnames, expr, qnames):
    """
    Returns True if - one of - the expression's definition(s) matches
    one of the given qualified names.

    The expression definition is looked up with 
    `lookup_annotation_name_defs`.

    :param heads: The current scopes.
    :param locals: The locals mapping.
    :param imports: The mapping of resolved imports.
    :param modnames: A collection containing the name of the current module. 
    :param expr: The name/attribute expression to match.
    :param qnames: A collection of qualified names to look for.
    """
    
    typename = type(expr).__name__
    if typename == 'Name':
        try:
            defs = lookup_annotation_name_defs(expr.id, heads, locals)
        except Exception:
            return False
        
        for d in defs:
            if type(d.node).__name__ == 'alias':
                # the symbol is an imported name
                import_alias = imports[d.node].target()
                if any(import_alias == n for n in qnames):
                    return True
            elif any('{}.{}'.format(mod, d.name()) in qnames for mod in modnames):
                # the symbol is a localy defined name
                return True
            else:
                # localy defined name, but module name doesn't match
                break

    elif typename == 'Attribute':
        for n in qnames:
            mod, _, _name = n.rpartition('.')
            if mod and expr.attr == _name:
                if matches_qualname(heads, locals, imports, modnames, expr.value, set((mod,))):
                    return True
    return False

def matches_typing_name(heads, locals, imports, modnames, expr, name):
    return matches_qualname(heads, locals, imports, modnames, expr, 
                            set(('typing.{}'.format(name), 
                                 'typing_extensions.{}'.format(name))))
>>>>>>> 9ff36a0c

class DefUseChains(ast.NodeVisitor):
    """
    Module visitor that gathers two kinds of informations:
        - locals: dict[node, list[Def]], a mapping between a node and the list
          of variable defined in this node,
        - chains: dict[node, Def], a mapping between nodes and their chains.
        - imports: dict[node, ImportInfo], a mapping between import aliases
          and their resolved target.

    >>> import gast as ast
    >>> module = ast.parse("from b import c, d; c()")
    >>> duc = DefUseChains()
    >>> duc.visit(module)
    >>> for head in duc.locals[module]:
    ...     print("{}: {}".format(head.name(), len(head.users())))
    c: 1
    d: 0
    >>> alias_def = duc.chains[module.body[0].names[0]]
    >>> print(alias_def)
    c -> (c -> (Call -> ()))

    One instance of DefUseChains is only suitable to analyse one AST Module in it's lifecycle.
    """

    def __init__(self,
                 filename=None,
                 modname=None,
                 future_annotations=False, 
                 is_stub=False):
        """
            - filename: str, POSIX-like path pointing to the source file, 
              you can use `Path.as_posix` to ensure the value has proper format. 
              It's recommended to either provide the filename of the source
              relative to the root of the package or provide both 
              a module name and a filename.
              Included in error messages and used as part of the import resolving.
            - modname: str, fully qualified name of the module we're analysing. 
              A module name may end with '.__init__' to indicate the module is a package.
            - future_annotations: bool, PEP 563 mode. 
              It will auotmatically be enabled if the module has ``from __future__ import annotations``.
            - is_stub: bool, stub module semantics mode, implies future_annotations=True.
              It will auotmatically be enabled if the filename endswith '.pyi'.
              When the module is a stub file, there is no need for quoting to do a forward reference 
              inside: 
                - annotations (like PEP 563 mode)
                - `TypeAlias`` values
                - ``TypeVar()`` call arguments
                - classe base expressions, keywords and decorators
                - function decorators
        """
        self.chains = {}
        self.locals = defaultdict(list)
        # mapping from ast.alias to their ImportInfo.
        self.imports = {}

        self.filename = filename
        self.is_stub = is_stub or filename is not None and filename.endswith('.pyi')
        
        # determine module name, we provide some flexibility: 
        # - The module name is not required to have correct parsing when the 
        #   filename is a relative filename that starts at the package root. 
        # - We deduce whether the module is a package from module name or filename
        #   if they ends with __init__.
        # - The module name doesn't have to be provided to use matches_qualname() 
        #   if filename is provided.
        is_package = False
        if filename and posixpath_splitparts(filename)[-1].split('.')[0] == '__init__':
            is_package = True
        if modname:
            if modname.endswith('.__init__'):
                modname = modname[:-9] # strip __init__
                is_package = True
            self._modnames = (modname, )
        elif filename:
            self._modnames = potential_module_names(filename)
        else:
            self._modnames = ('', )
        self.modname = next(iter(self._modnames))
        self.is_package = is_package

        # deep copy of builtins, to remain reentrant
        self._builtins = {k: Def(v) for k, v in Builtins.items()}

        # function body are not executed when the function definition is met
        # this holds a list of the functions met during body processing
        self._defered = []

        # stack of mapping between an id and Names
        self._definitions = []

        # stack of scope depth
        self._scope_depths = []

        # stack of variable defined with the global keywords
        self._globals = []

        # stack of local identifiers, used to detect 'read before assign'
        self._precomputed_locals = []

        # stack of variable that were undefined when we met them, but that may
        # be defined in another path of the control flow (esp. in loop)
        self._undefs = []

        # stack of nodes starting a scope: 
        # class, module, function, generator expression, 
        # comprehension, def695. 
        self._scopes = []

        self._breaks = []
        self._continues = []

        # stack of list of annotations (annotation, heads, callback),
        # only used in the case of from __future__ import annotations feature.
        # the annotations are analyzed when the whole module has been processed,
        # it should be compatible with PEP 563, and minor changes are required to support PEP 649.
        self._defered_annotations = []

        # dead code levels, it's non null for code that cannot be executed
        self._deadcode = 0

        # attributes set in visit_Module
        self.module = None
        self.future_annotations = self.is_stub or future_annotations

    #
    ## helpers
    #

    def _dump_locals(self, node, only_live=False):
        """
        Like `dump_definitions` but returns the result grouped by symbol name and it includes linenos.

        :Returns: List of string formatted like: '{symbol name}:{def lines}'
        """
        groupped = defaultdict(list)
        for d in self.locals[node]:
            if not only_live or d.islive:
                groupped[d.name()].append(d)
        return ['{}:{}'.format(name, ','.join([str(getattr(d.node, 'lineno', None)) for d in defs])) \
            for name,defs in groupped.items()]

    def dump_definitions(self, node, ignore_builtins=True):
        if type(node).__name__ == 'Module' and not ignore_builtins:
            builtins = {d for d in self._builtins.values()}
            return sorted(d.name()
                          for d in self.locals[node] if d not in builtins)
        else:
            return sorted(d.name() for d in self.locals[node])

    def dump_chains(self, node):
        chains = []
        for d in self.locals[node]:
            chains.append(str(d))
        return chains

    def location(self, node):
        if hasattr(node, "lineno"):
            filename = "{}:".format(
                "<unknown>" if self.filename is None else self.filename
            )
            return " at {}{}:{}".format(filename,
                                            node.lineno,
                                            getattr(node, 'col_offset', None),)
        else:
            return ""

    def unbound_identifier(self, name, node):
        self.warn("unbound identifier '{}'".format(name), node)
    
    def warn(self, msg, node):
        print("W: {}{}".format(msg, self.location(node)))

    def invalid_name_lookup(self, name, scope, precomputed_locals, local_defs):
        # We may hit the situation where we refer to a local variable which is
        # not bound yet. This is a runtime error in Python, so we try to detec
        # it statically.

        # not a local variable => fine
        if name not in precomputed_locals:
            return

        # It's meant to be a local, but can we resolve it by a local lookup?
        islocal = any((name in defs or '*' in defs) for defs in local_defs)

        # At class scope, it's ok to refer to a global even if we also have a
        # local definition for that variable. Stated other wise
        #
        # >>> a = 1
        # >>> def foo(): a = a
        # >>> foo() # fails, a is a local referenced before being assigned
        # >>> class bar: a = a
        # >>> bar() # ok, and `bar.a is a`
        if type(scope).__name__ in ('ClassDef', 'def695'):  # TODO: test the def695 part of this
            top_level_definitions = self._definitions[0:-self._scope_depths[0]]
            isglobal = any((name in top_lvl_def or '*' in top_lvl_def)
                           for top_lvl_def in top_level_definitions)
            return not islocal and not isglobal
        else:
            return not islocal

    def compute_annotation_defs(self, node, quiet=False):
        name = node.id
        # resolving an annotation is a bit different
        # form other names.
        try:
            return lookup_annotation_name_defs(name, self._scopes, self.locals)
        except LookupError:
            # fallback to regular behaviour on module scope
            # to support names from builtins or wildcard imports.
            return self.compute_defs(node, quiet=quiet)

    def compute_defs(self, node, quiet=False):
        '''
        Performs an actual lookup of node's id in current context, returning
        the list of def linked to that use.
        '''
        name = node.id
        stars = []

        # If the `global` keyword has been used, honor it
        if any(name in _globals for _globals in self._globals):
            looked_up_definitions = self._definitions[0:-self._scope_depths[0]]
        else:
            # List of definitions to check. This includes all non-class
            # definitions *and* the last definition. Class definitions are not
            # included because they require fully qualified access.
            looked_up_definitions = []

            scopes_iter = iter(reversed(self._scopes))
            depths_iter = iter(reversed(self._scope_depths))
            precomputed_locals_iter = iter(reversed(self._precomputed_locals))

            # Keep the last scope because we could be in class scope, in which
            # case we don't need fully qualified access.
            lvl = depth = next(depths_iter)
            precomputed_locals = next(precomputed_locals_iter)
            base_scope = next(scopes_iter)
            defs = self._definitions[depth:]
            is_def695 = isinstance(base_scope, def695)
            if not self.invalid_name_lookup(name, base_scope, precomputed_locals, defs):
                looked_up_definitions.extend(reversed(defs))

                # Iterate over scopes, filtering out class scopes.
                for scope, depth, precomputed_locals in zip(scopes_iter,
                                                            depths_iter,
                                                            precomputed_locals_iter):
                    # If a def695 scope is immediately within a class scope, or within another def695 scope that is immediately within a class scope, 
                    # then names defined in that class scope can be accessed within the def695 scope. 
                    if type(scope).__name__ != 'ClassDef' or is_def695:
                        defs = self._definitions[lvl + depth: lvl]
                        if self.invalid_name_lookup(name, base_scope, precomputed_locals, defs):
                            looked_up_definitions.append(StopIteration)
                            break
                        looked_up_definitions.extend(reversed(defs))
                    lvl += depth

        for defs in looked_up_definitions:
            if defs is StopIteration:
                break
            elif name in defs:
                return defs[name] if not stars else stars + list(defs[name])
            elif "*" in defs:
                stars.extend(defs["*"])

        d = self.chains.setdefault(node, Def(node))

        if self._undefs:
            self._undefs[-1][name].append((d, stars))

        if stars:
            return stars + [d]
        else:
            if not self._undefs and not quiet:
                self.unbound_identifier(name, node)
            return [d]

    defs = compute_defs

    def process_body(self, stmts):
        deadcode = False
        for stmt in stmts:
            self.visit(stmt)
            if type(stmt).__name__ in ('Break', 'Continue', 'Raise'):
                if not deadcode:
                    deadcode = True
                    self._deadcode += 1
        if deadcode:
            self._deadcode -= 1

    def process_undefs(self):
        for undef_name, _undefs in self._undefs[-1].items():
            if undef_name in self._definitions[-1]:
                for newdef in self._definitions[-1][undef_name]:
                    for undef, _ in _undefs:
                        for user in undef.users():
                            newdef.add_user(user)
            else:
                for undef, stars in _undefs:
                    if not stars:
                        self.unbound_identifier(undef_name, undef.node)
        self._undefs.pop()

    @contextmanager
    def ScopeContext(self, node):
        self._scopes.append(node)
        self._scope_depths.append(-1)
        self._definitions.append(defaultdict(ordered_set))
        self._globals.append(set())
        self._precomputed_locals.append(collect_locals(node))
        yield
        self._precomputed_locals.pop()
        self._globals.pop()
        self._definitions.pop()
        self._scope_depths.pop()
        self._scopes.pop()

    CompScopeContext = ScopeContext

    @contextmanager
    def DefinitionContext(self, definitions):
        self._definitions.append(definitions)
        self._scope_depths[-1] -= 1
        yield self._definitions[-1]
        self._scope_depths[-1] += 1
        self._definitions.pop()


    @contextmanager
    def SwitchScopeContext(self, defs, scopes, scope_depths, precomputed_locals):
        scope_depths, self._scope_depths = self._scope_depths, scope_depths
        scopes, self._scopes = self._scopes, scopes
        defs, self._definitions = self._definitions, defs
        precomputed_locals, self._precomputed_locals = self._precomputed_locals, precomputed_locals
        yield
        self._definitions = defs
        self._scopes = scopes
        self._scope_depths = scope_depths
        self._precomputed_locals = precomputed_locals

    def process_functions_bodies(self):
        for fnode, defs, scopes, scope_depths, precomputed_locals in self._defered:
            visitor = getattr(self,
                              "visit_{}".format(type(fnode).__name__))
            with self.SwitchScopeContext(defs, scopes, scope_depths, precomputed_locals):
                visitor(fnode, step=DefinitionStep)

    def process_annotations(self):
        compute_defs, self.defs = self.defs,  self.compute_annotation_defs
        for annnode, heads, cb in self._defered_annotations[-1]:
            visitor = getattr(self,
                                "visit_{}".format(type(annnode).__name__))
            currenthead, self._scopes = self._scopes, heads
            cb(visitor(annnode)) if cb else visitor(annnode)
            self._scopes = currenthead
        self.defs = compute_defs

    # stmt
    def visit_Module(self, node):
        self.module = node

        futures = collect_future_imports(node)
        # determine whether the PEP563 is enabled
        # allow manual enabling of DefUseChains.future_annotations
        self.future_annotations |= 'annotations' in futures


        with self.ScopeContext(node):


            self._definitions[-1].update(
                {k: ordered_set((v,)) for k, v in self._builtins.items()}
            )

            self._defered_annotations.append([])
            self.process_body(node.body)

            # handle function bodies
            self.process_functions_bodies()

            # handle defered annotations as in from __future__ import annotations
            self.process_annotations()
            self._defered_annotations.pop()

            # various sanity checks
            if __debug__:
                overloaded_builtins = set()
                for d in self.locals[node]:
                    name = d.name()
                    if name in self._builtins:
                        overloaded_builtins.add(name)
                    assert name in self._definitions[0], (name, d.node)

                nb_defs = len(self._definitions[0])
                nb_bltns = len(self._builtins)
                nb_overloaded_bltns = len(overloaded_builtins)
                nb_heads = len({d.name() for d in self.locals[node]})
                assert nb_defs == nb_heads + nb_bltns - nb_overloaded_bltns

        assert not self._definitions
        assert not self._defered_annotations
        assert not self._scopes
        assert not self._scope_depths
        assert not self._precomputed_locals

    def set_definition(self, name, dnode_or_dnodes, index=-1):
        if self._deadcode:
            return
        
        if isinstance(dnode_or_dnodes, Def):
            dnodes = ordered_set((dnode_or_dnodes,))
        else:
            dnodes = ordered_set(dnode_or_dnodes)

        # set the islive flag to False on killed Defs
        for d in self._definitions[index].get(name, ()):
            if not isinstance(d.node, _ast.AST):
                # A builtin: we never explicitely mark the builtins as killed, since 
                # it can be easily deducted.
                continue
            if d in dnodes or any(d in definitions.get(name, ()) for 
                   definitions in self._definitions[:index]):
                # The definition exists in another definition context, so we can't
                # be sure wether it's killed or not, this happens when:
                # - a variable is conditionnaly declared (d in dnodes)
                # - a variable is conditionnaly killed (any(...))
                continue
            d.islive = False
        
        self._definitions[index][name] = dnodes

    @staticmethod
    def add_to_definition(definition, name, dnode_or_dnodes):
        if isinstance(dnode_or_dnodes, Def):
            definition[name].add(dnode_or_dnodes)
        else:
            definition[name].update(dnode_or_dnodes)

    def extend_definition(self, name, dnode_or_dnodes):
        if self._deadcode:
            return
        DefUseChains.add_to_definition(self._definitions[-1], name,
                                       dnode_or_dnodes)

    def extend_global(self, name, dnode_or_dnodes):
        if self._deadcode:
            return
        # `name` *should* be in self._definitions[0] because we extend the
        # globals. Yet the original code maybe faulty and we need to cope with
        # it.
        if name not in self._definitions[0]:
            if isinstance(dnode_or_dnodes, Def):
                self.locals[self.module].append(dnode_or_dnodes)
            else:
                self.locals[self.module].extend(dnode_or_dnodes)
        DefUseChains.add_to_definition(self._definitions[0], name,
                                       dnode_or_dnodes)

    def set_or_extend_global(self, name, dnode):
        if self._deadcode:
            return
        if name not in self._definitions[0]:
            self.locals[self.module].append(dnode)
        DefUseChains.add_to_definition(self._definitions[0], name, dnode)

    def visit_annotation(self, node):
        annotation = getattr(node, 'annotation', None)
        if annotation:
            self.visit(annotation)

    def visit_skip_annotation(self, node):
        if type(node).__name__ == 'Name':
            self.visit_Name(node, skip_annotation=True)
        else:
            self.visit(node)

    def visit_FunctionDef(self, node, step=DeclarationStep, in_def695=False):
        if step is DeclarationStep:
            dnode = self.chains.setdefault(node, Def(node))
            self.add_to_locals(node.name, dnode)

            if not in_def695:

                for kw_default in filter(None, node.args.kw_defaults):
                    self.visit(kw_default).add_user(dnode)
                for default in node.args.defaults:
                    self.visit(default).add_user(dnode)
                for decorator in node.decorator_list:
                    self.visit(decorator)

                if any(getattr(node, 'type_params', [])):
                    self.visit_def695(def695(body=node.type_params, d=node))
                    return

            if not self.future_annotations:
                for arg in _iter_arguments(node.args):
                    annotation = getattr(arg, 'annotation', None)
                    if annotation:
                        if in_def695:
                            try:
                                _validate_annotation_body(annotation)
                            except SyntaxError as e :
                                self.warn(str(e), annotation)
                                continue
                        self.visit(annotation)

            else:
                # annotations are to be analyzed later as well
                currentscopes = list(self._scopes)
                if node.returns:
                    try:
                        _validate_annotation_body(node.returns)
                    except SyntaxError as e :
                        self.warn(str(e), node.returns)
                    else:
                        self._defered_annotations[-1].append(
                            (node.returns, currentscopes, None))
                for arg in _iter_arguments(node.args):
                    if arg.annotation:
                        try:
                            _validate_annotation_body(arg.annotation)
                        except SyntaxError as e :
                            self.warn(str(e), arg.annotation)
                            continue
                        self._defered_annotations[-1].append(
                            (arg.annotation, currentscopes, None))

<<<<<<< HEAD
=======
            for kw_default in filter(None, node.args.kw_defaults):
                self.visit(kw_default).add_user(dnode)
            for default in node.args.defaults:
                self.visit(default).add_user(dnode)
            if self.is_stub:
                for decorator in node.decorator_list:
                    self._defered_annotations[-1].append((
                        decorator, currentscopes, None))
            else:
                for decorator in node.decorator_list:
                    self.visit(decorator)

>>>>>>> 9ff36a0c
            if not self.future_annotations and node.returns:
                if in_def695:
                    try:
                        _validate_annotation_body(node.returns)
                    except SyntaxError as e:
                        self.warn(str(e), node.returns)
                    else:
                        self.visit(node.returns)
                else:
                    self.visit(node.returns)

            if in_def695:
                # emulate this (except f is not actually defined in both scopes): 
                # def695 __generic_parameters_of_f():
                #     T = TypeVar(name='T')
                #     def f(x: T) -> T:
                #         return x
                #     return f
                # f = __generic_parameters_of_f()
                self.set_definition(node.name, dnode, index=-2)
            else:
                self.set_definition(node.name, dnode)

            self._defered.append((node,
                                  list(self._definitions),
                                  list(self._scopes),
                                  list(self._scope_depths),
                                  list(self._precomputed_locals)))
        
        elif step is DefinitionStep:
            with self.ScopeContext(node):
                for arg in _iter_arguments(node.args):
                    self.visit_skip_annotation(arg)
                self.process_body(node.body)
        else:
            raise NotImplementedError()

    visit_AsyncFunctionDef = visit_FunctionDef

    def visit_ClassDef(self, node, in_def695=False):
        dnode = self.chains.setdefault(node, Def(node))
        self.add_to_locals(node.name, dnode)
        
        if not in_def695:
            for decorator in node.decorator_list:
                self.visit(decorator).add_user(dnode)

            if any(getattr(node, 'type_params', [])):
                self.visit_def695(def695(body=node.type_params, d=node))
                return

<<<<<<< HEAD
        for base in node.bases:
            if in_def695:
                try:
                    _validate_annotation_body(base)
                except SyntaxError as e:
                    self.warn(str(e), base)
                    continue
            self.visit(base).add_user(dnode)
        for keyword in node.keywords:
            if in_def695:
                try:
                    _validate_annotation_body(keyword)
                except SyntaxError as e:
                    self.warn(str(e), keyword)
                    continue
            self.visit(keyword.value).add_user(dnode)
=======
        if self.is_stub:
            # special treatment for classes in stub modules
            # so they can contain forward-references.
            currentscopes = list(self._scopes)
            for base in node.bases:
                self._defered_annotations[-1].append((
                    base, currentscopes, lambda dbase: dbase.add_user(dnode)))
            for keyword in node.keywords:
                self._defered_annotations[-1].append((
                    keyword.value, currentscopes, lambda dkeyword: dkeyword.add_user(dnode)))
            for decorator in node.decorator_list:
                self._defered_annotations[-1].append((
                    decorator, currentscopes, lambda ddecorator: ddecorator.add_user(dnode)))
        else:
            for base in node.bases:
                self.visit(base).add_user(dnode)
            for keyword in node.keywords:
                self.visit(keyword.value).add_user(dnode)
            for decorator in node.decorator_list:
                self.visit(decorator).add_user(dnode)
>>>>>>> 9ff36a0c

        with self.ScopeContext(node):
            self.set_definition("__class__", Def("__class__"))
            self.process_body(node.body)

        if in_def695:
            # see comment in visit_FunctionDef
            self.set_definition(node.name, dnode, index=-2)
        else:
            self.set_definition(node.name, dnode)

    def visit_Return(self, node):
        if node.value:
            self.visit(node.value)

    def visit_Break(self, _):
        for k, v in self._definitions[-1].items():
            DefUseChains.add_to_definition(self._breaks[-1], k, v)
        self._definitions[-1].clear()

    def visit_Continue(self, _):
        for k, v in self._definitions[-1].items():
            DefUseChains.add_to_definition(self._continues[-1], k, v)
        self._definitions[-1].clear()

    def visit_Delete(self, node):
        for target in node.targets:
            self.visit(target)

    def visit_Assign(self, node):
        # link is implicit through ctx
        self.visit(node.value)
        for target in node.targets:
            self.visit(target)
    
    def visit_AnnAssign(self, node):
        if (self.is_stub and node.value and matches_typing_name(
                self._scopes, self.locals, self.imports, self._modnames,
                node.annotation, 'TypeAlias')):
            # support for PEP 613 - Explicit Type Aliases
            # BUT an untyped global expression 'x=int' will NOT be considered a type alias.
            self._defered_annotations[-1].append(
                (node.value, list(self._scopes), None))
        elif node.value:
            dvalue = self.visit(node.value)
        
        if not self.future_annotations:
            self.visit(node.annotation)
        else:
<<<<<<< HEAD
            try:
                _validate_annotation_body(node.annotation)
            except SyntaxError as e:
                self.warn(str(e), node.annotation)
            else:
                self._defered_annotations[-1].append(
                    (node.annotation, list(self._scopes), None))
=======
            self._defered_annotations[-1].append(
              (node.annotation, list(self._scopes), None))
>>>>>>> 9ff36a0c
        self.visit(node.target)

    def visit_AugAssign(self, node):
        dvalue = self.visit(node.value)
        if type(node.target).__name__ == 'Name':
            ctx, node.target.ctx = node.target.ctx, ast.Load()
            dtarget = self.visit(node.target)
            dvalue.add_user(dtarget)
            node.target.ctx = ctx
            if any(node.target.id in _globals for _globals in self._globals):
                self.extend_global(node.target.id, dtarget)
            else:
                loaded_from = [d.name() for d in self.defs(node.target,
                                                           quiet=True)]
                self.set_definition(node.target.id, dtarget)
                # If we augassign from a value that comes from '*', let's use
                # this node as the definition point.
                if '*' in loaded_from:
                    self.locals[self._scopes[-1]].append(dtarget)
        else:
            self.visit(node.target).add_user(dvalue)
    
    def visit_TypeAlias(self, node, in_def695=False):
        # Generic type aliases:
        # type Alias[T: int] = list[T]

        # Equivalent to:
        # def695 __generic_parameters_of_Alias():
        #     def695 __evaluate_T_bound():
        #         return int
        #     T = __make_typevar_with_bound(name='T', evaluate_bound=__evaluate_T_bound)
        #     def695 __evaluate_Alias():
        #         return list[T]
        #     return __make_typealias(name='Alias', type_params=(T,), evaluate_value=__evaluate_Alias)
        # Alias = __generic_parameters_of_Alias()

        if type(node.name).__name__ == 'Name':
            dname = self.chains.setdefault(node.name, Def(node.name))
            self.add_to_locals(node.name.id, dname)

            if not in_def695 and any(getattr(node, 'type_params', [])):
                self.visit_def695(def695(body=node.type_params, d=node))
                return

            dnode = self.chains.setdefault(node, Def(node))
            try:
                _validate_annotation_body(node.value)
            except SyntaxError as e:
                self.warn(str(e), node.value)
            else:
                self._defered_annotations[-1].append(
                    (node.value, list(self._scopes), None))

            if in_def695:
                # see comment in visit_FunctionDef
                self.set_definition(node.name.id, dname, index=-2)
            else:
                self.set_definition(node.name.id, dname)
            
            return dnode
        else:
            raise NotImplementedError()

    def visit_For(self, node):
        self.visit(node.iter)

        self._breaks.append(defaultdict(ordered_set))
        self._continues.append(defaultdict(ordered_set))

        self._undefs.append(defaultdict(list))
        with self.DefinitionContext(self._definitions[-1].copy()) as body_defs:
            self.visit(node.target)
            self.process_body(node.body)
            self.process_undefs()

            continue_defs = self._continues.pop()
            for d, u in continue_defs.items():
                self.extend_definition(d, u)
            self._continues.append(defaultdict(ordered_set))

            # extra round to ``emulate'' looping
            self.visit(node.target)
            self.process_body(node.body)

            # process else clause in case of late break
            with self.DefinitionContext(defaultdict(ordered_set)) as orelse_defs:
                self.process_body(node.orelse)

            break_defs = self._breaks.pop()
            continue_defs = self._continues.pop()


        for d, u in orelse_defs.items():
            self.extend_definition(d, u)

        for d, u in continue_defs.items():
            self.extend_definition(d, u)

        for d, u in break_defs.items():
            self.extend_definition(d, u)

        for d, u in body_defs.items():
            self.extend_definition(d, u)

    visit_AsyncFor = visit_For

    def visit_While(self, node):

        with self.DefinitionContext(self._definitions[-1].copy()):
            self._undefs.append(defaultdict(list))
            self._breaks.append(defaultdict(ordered_set))
            self._continues.append(defaultdict(ordered_set))

            self.process_body(node.orelse)

        with self.DefinitionContext(self._definitions[-1].copy()) as body_defs:

            self.visit(node.test)
            self.process_body(node.body)

            self.process_undefs()

            continue_defs = self._continues.pop()
            for d, u in continue_defs.items():
                self.extend_definition(d, u)
            self._continues.append(defaultdict(ordered_set))

            # extra round to simulate loop
            self.visit(node.test)
            self.process_body(node.body)

            # the false branch of the eval
            self.visit(node.test)

            with self.DefinitionContext(self._definitions[-1].copy()) as orelse_defs:
                self.process_body(node.orelse)

        break_defs = self._breaks.pop()
        continue_defs = self._continues.pop()

        for d, u in continue_defs.items():
            self.extend_definition(d, u)

        for d, u in break_defs.items():
            self.extend_definition(d, u)

        for d, u in orelse_defs.items():
            self.extend_definition(d, u)

        for d, u in body_defs.items():
            self.extend_definition(d, u)

    def visit_If(self, node):
        self.visit(node.test)

        # putting a copy of current level to handle nested conditions
        with self.DefinitionContext(self._definitions[-1].copy()) as body_defs:
            self.process_body(node.body)

        with self.DefinitionContext(self._definitions[-1].copy()) as orelse_defs:
            self.process_body(node.orelse)

        for d in body_defs:
            if d in orelse_defs:
                self.set_definition(d, body_defs[d] + orelse_defs[d])
            else:
                self.extend_definition(d, body_defs[d])

        for d in orelse_defs:
            if d in body_defs:
                pass  # already done in the previous loop
            else:
                self.extend_definition(d, orelse_defs[d])

    def visit_With(self, node):
        for withitem in node.items:
            self.visit(withitem)
        self.process_body(node.body)

    visit_AsyncWith = visit_With

    def visit_Raise(self, node):
        self.generic_visit(node)

    def visit_Try(self, node):
        with self.DefinitionContext(self._definitions[-1].copy()) as failsafe_defs:
            self.process_body(node.body)
            self.process_body(node.orelse)

        # handle the fact that definitions may have fail
        for d in failsafe_defs:
            self.extend_definition(d, failsafe_defs[d])

        for excepthandler in node.handlers:
            with self.DefinitionContext(defaultdict(ordered_set)) as handler_def:
                self.visit(excepthandler)

            for hd in handler_def:
                self.extend_definition(hd, handler_def[hd])

        self.process_body(node.finalbody)
    
    def visit_Assert(self, node):
        self.visit(node.test)
        if node.msg:
            self.visit(node.msg)

    def add_to_locals(self, name, dnode, index=-1):
        if any(name in _globals for _globals in self._globals):
            self.set_or_extend_global(name, dnode)
        elif dnode not in self.locals[self._scopes[index]]:
            self.locals[self._scopes[index]].append(dnode)

    def visit_Import(self, node):
        for alias in node.names:
            dalias = self.chains.setdefault(alias, Def(alias))
            base = alias.name.split(".", 1)[0]
            self.set_definition(alias.asname or base, dalias)
            self.add_to_locals(alias.asname or base, dalias)
        self.imports.update(parse_import(node, self.modname, is_package=self.is_package))

    def visit_ImportFrom(self, node):
        for alias in node.names:
            dalias = self.chains.setdefault(alias, Def(alias))
            if alias.name == '*':
                self.extend_definition('*', dalias)
            else:
                self.set_definition(alias.asname or alias.name, dalias)
            self.add_to_locals(alias.asname or alias.name, dalias)
        self.imports.update(parse_import(node, self.modname, is_package=self.is_package))

    def visit_Global(self, node):
        for name in node.names:
            self._globals[-1].add(name)

    def visit_Nonlocal(self, node):
        for name in node.names:
            for i, d in enumerate(reversed(self._definitions)):
                if i == 0:
                    continue
                if name not in d:
                    continue
                else:
                    if isinstance(self._scopes[-i-1], def695):
                        # see https://docs.python.org/3.12/reference/executionmodel.html#annotation-scopes
                        self.warn("names defined in annotation scopes cannot be rebound with nonlocal statements", node)
                        break
                    # this rightfully creates aliasing
                    self.set_definition(name, d[name])
                    break
            else:
                self.unbound_identifier(name, node)

    def visit_Expr(self, node):
        self.generic_visit(node)

    # pattern matching

    def visit_Match(self, node):

        self.visit(node.subject)

        defs = []
        for kase in node.cases:
            if kase.guard:
                self.visit(kase.guard)
            self.visit(kase.pattern)
            
            with self.DefinitionContext(self._definitions[-1].copy()) as case_defs:
                self.process_body(kase.body)
            defs.append(case_defs)
        
        if not defs:
            return
        if len(defs) == 1:
            body_defs, orelse_defs, rest = defs[0], [], []
        else:
            body_defs, orelse_defs, rest = defs[0], defs[1], defs[2:]
        while True:
            # merge defs, like in if-else but repeat the process for x branches       
            for d in body_defs:
                if d in orelse_defs:
                    self.set_definition(d, body_defs[d] + orelse_defs[d])
                else:
                    self.extend_definition(d, body_defs[d])
            for d in orelse_defs:
                if d not in body_defs:
                    self.extend_definition(d, orelse_defs[d])
            if not rest:
                break
            body_defs = self._definitions[-1]
            orelse_defs, rest = rest[0], rest[1:]
    
    def visit_MatchValue(self, node):
        dnode = self.chains.setdefault(node, Def(node))
        self.visit(node.value)
        return dnode

    visit_MatchSingleton = visit_MatchValue
    
    def visit_MatchSequence(self, node):
        # mimics a list
        with _setattrs(node, ctx=ast.Load(), elts=node.patterns):
            return self.visit_List(node)
    
    def visit_MatchMapping(self, node):
        dnode = self.chains.setdefault(node, Def(node))
        with _setattrs(node, values=node.patterns):
            # mimics a dict
            self.visit_Dict(node)
        if node.rest:
            with _setattrs(node, id=node.rest, ctx=ast.Store(), annotation=None):
                self.visit_Name(node)
        return dnode
    
    def visit_MatchClass(self, node):
        # mimics a call
        dnode = self.chains.setdefault(node, Def(node))
        self.visit(node.cls).add_user(dnode)
        for arg in node.patterns:
            self.visit(arg).add_user(dnode)
        for kw in node.kwd_patterns:
            self.visit(kw).add_user(dnode)
        return dnode
    
    def visit_MatchStar(self, node):
        dnode = self.chains.setdefault(node, Def(node))
        if node.name:
            # mimics store name
            with _setattrs(node, id=node.name, ctx=ast.Store(), annotation=None):
                self.visit_Name(node)
        return dnode
    
    def visit_MatchAs(self, node):
        dnode = self.chains.setdefault(node, Def(node))
        if node.pattern:
            self.visit(node.pattern)
        if node.name:
            with _setattrs(node, id=node.name, ctx=ast.Store(), annotation=None):
                self.visit_Name(node)
        return dnode
    
    def visit_MatchOr(self, node):
        dnode = self.chains.setdefault(node, Def(node))
        for pat in node.patterns:
            self.visit(pat).add_user(dnode)
        return dnode

    # expressions

    def visit_BoolOp(self, node):
        dnode = self.chains.setdefault(node, Def(node))
        for value in node.values:
            self.visit(value).add_user(dnode)
        return dnode

    def visit_BinOp(self, node):
        dnode = self.chains.setdefault(node, Def(node))
        self.visit(node.left).add_user(dnode)
        self.visit(node.right).add_user(dnode)
        return dnode

    def visit_UnaryOp(self, node):
        dnode = self.chains.setdefault(node, Def(node))
        self.visit(node.operand).add_user(dnode)
        return dnode

    def visit_Lambda(self, node, step=DeclarationStep):
        if step is DeclarationStep:
            dnode = self.chains.setdefault(node, Def(node))
            for default in node.args.defaults:
                self.visit(default).add_user(dnode)
            # a lambda never has kw_defaults
            self._defered.append((node,
                                  list(self._definitions),
                                  list(self._scopes),
                                  list(self._scope_depths),
                                  list(self._precomputed_locals)))
            return dnode
        elif step is DefinitionStep:
            dnode = self.chains[node]
            with self.ScopeContext(node):
                for a in _iter_arguments(node.args):
                    self.visit(a)
                self.visit(node.body).add_user(dnode)
            return dnode
        else:
            raise NotImplementedError()

    def visit_IfExp(self, node):
        dnode = self.chains.setdefault(node, Def(node))
        self.visit(node.test).add_user(dnode)
        self.visit(node.body).add_user(dnode)
        self.visit(node.orelse).add_user(dnode)
        return dnode

    def visit_Dict(self, node):
        dnode = self.chains.setdefault(node, Def(node))
        for key in filter(None, node.keys):
            self.visit(key).add_user(dnode)
        for value in node.values:
            self.visit(value).add_user(dnode)
        return dnode

    def visit_Set(self, node):
        dnode = self.chains.setdefault(node, Def(node))
        for elt in node.elts:
            self.visit(elt).add_user(dnode)
        return dnode

    def visit_ListComp(self, node):
        dnode = self.chains.setdefault(node, Def(node))
        try:
            _validate_comprehension(node)
        except SyntaxError as e:
            self.warn(str(e), node)
            return dnode
        with self.CompScopeContext(node):
            for i, comprehension in enumerate(node.generators):
                self.visit_comprehension(comprehension, 
                                         is_nested=i!=0).add_user(dnode)
            self.visit(node.elt).add_user(dnode)

        return dnode

    visit_SetComp = visit_ListComp

    def visit_DictComp(self, node):
        dnode = self.chains.setdefault(node, Def(node))
        try:
            _validate_comprehension(node)
        except SyntaxError as e:
            self.warn(str(e), node)
            return dnode
        with self.CompScopeContext(node):
            for i, comprehension in enumerate(node.generators):
                self.visit_comprehension(comprehension, 
                                         is_nested=i!=0).add_user(dnode)
            self.visit(node.key).add_user(dnode)
            self.visit(node.value).add_user(dnode)

        return dnode

    visit_GeneratorExp = visit_ListComp

    def visit_Await(self, node):
        dnode = self.chains.setdefault(node, Def(node))
        self.visit(node.value).add_user(dnode)
        return dnode

    def visit_Yield(self, node):
        dnode = self.chains.setdefault(node, Def(node))
        if node.value:
            self.visit(node.value).add_user(dnode)
        return dnode

    visit_YieldFrom = visit_Await

    def visit_Compare(self, node):
        dnode = self.chains.setdefault(node, Def(node))
        self.visit(node.left).add_user(dnode)
        for expr in node.comparators:
            self.visit(expr).add_user(dnode)
        return dnode

    def visit_Call(self, node):
        dnode = self.chains.setdefault(node, Def(node))
        self.visit(node.func).add_user(dnode)
        if self.is_stub and matches_typing_name(
                self._scopes, self.locals, self.imports, self._modnames, 
                node.func, 'TypeVar'):
            # In stubs, constraints and bound argument 
            # of TypeVar() can be forward references.
            current_scopes = list(self._scopes)
            for arg in node.args:
                self._defered_annotations[-1].append(
                    (arg, current_scopes,
                    lambda darg:darg.add_user(dnode)))
            for kw in node.keywords:
                self._defered_annotations[-1].append(
                    (kw.value, current_scopes,
                    lambda dkw:dkw.add_user(dnode)))
        else:
            for arg in node.args:
                self.visit(arg).add_user(dnode)
            for kw in node.keywords:
                self.visit(kw.value).add_user(dnode)
        return dnode

    visit_Repr = visit_Await

    def visit_Constant(self, node):
        dnode = self.chains.setdefault(node, Def(node))
        return dnode

    def visit_FormattedValue(self, node):
        dnode = self.chains.setdefault(node, Def(node))
        self.visit(node.value).add_user(dnode)
        if node.format_spec:
            self.visit(node.format_spec).add_user(dnode)
        return dnode

    def visit_JoinedStr(self, node):
        dnode = self.chains.setdefault(node, Def(node))
        for value in node.values:
            self.visit(value).add_user(dnode)
        return dnode

    visit_Attribute = visit_Await

    def visit_Subscript(self, node):
        dnode = self.chains.setdefault(node, Def(node))
        self.visit(node.value).add_user(dnode)
        self.visit(node.slice).add_user(dnode)
        return dnode

    def visit_Starred(self, node):
        if type(node.ctx).__name__ == 'Store':
            return self.visit(node.value)
        else:
            dnode = self.chains.setdefault(node, Def(node))
            self.visit(node.value).add_user(dnode)
            return dnode

    def visit_NamedExpr(self, node):
        dnode = self.chains.setdefault(node, Def(node))
        self.visit(node.value).add_user(dnode)
        if type(node.target).__name__ == 'Name':
            self.visit_Name(node.target, named_expr=True)
        return dnode

    def _first_non_comprehension_scope(self):
        index = -1
        enclosing_scope = self._scopes[index]
        while type(enclosing_scope).__name__ in _Comp:
            index -= 1
            enclosing_scope = self._scopes[index]
        return index, enclosing_scope

    def visit_Name(self, node, skip_annotation=False, named_expr=False):
        ctx_typename = type(node.ctx).__name__
        if ctx_typename in ('Param', 'Store'):
            dnode = self.chains.setdefault(node, Def(node))
            # FIXME: find a smart way to merge the code below with add_to_locals
            if any(node.id in _globals for _globals in self._globals):
                self.set_or_extend_global(node.id, dnode)
            else:
                # special code for warlus target: should be 
                # stored in first non comprehension scope
                index, enclosing_scope = (self._first_non_comprehension_scope() 
                                          if named_expr else (-1, self._scopes[-1]))

                if index < -1 and type(enclosing_scope).__name__ == 'ClassDef':
                    # invalid named expression, not calling set_definition.
                    self.warn('assignment expression within a comprehension '
                              'cannot be used in a class body', node)
                    return dnode

                self.set_definition(node.id, dnode, index)
                if dnode not in self.locals[self._scopes[index]]:
                    self.locals[self._scopes[index]].append(dnode)

            # Name.annotation is a special case because of gast
            if getattr(node, 'annotation', None) is not None and not skip_annotation and not self.future_annotations:
                self.visit(node.annotation)

        elif ctx_typename in ('Load', 'Del'):
            node_in_chains = node in self.chains
            if node_in_chains:
                dnode = self.chains[node]
            else:
                dnode = Def(node)
            for d in self.defs(node):
                d.add_user(dnode)
            if not node_in_chains:
                self.chains[node] = dnode
            # currently ignore the effect of a del
        else:
            raise NotImplementedError()
        return dnode

    def visit_Destructured(self, node):
        dnode = self.chains.setdefault(node, Def(node))
        tmp_store = ast.Store()
        for elt in node.elts:
            elt_typename = type(elt).__name__
            if elt_typename == 'Name':
                tmp_store, elt.ctx = elt.ctx, tmp_store
                self.visit(elt)
                tmp_store, elt.ctx = elt.ctx, tmp_store
            elif elt_typename in ('Subscript', 'Starred', 'Attribute'):
                self.visit(elt)
            elif elt_typename in ('List', 'Tuple'):
                self.visit_Destructured(elt)
        return dnode

    def visit_List(self, node):
        if type(node.ctx).__name__ == 'Load':
            dnode = self.chains.setdefault(node, Def(node))
            for elt in node.elts:
                self.visit(elt).add_user(dnode)
            return dnode
        # unfortunately, destructured node are marked as Load,
        # only the parent List/Tuple is marked as Store
        elif type(node.ctx).__name__ == 'Store':
            return self.visit_Destructured(node)
        else:
            raise NotImplementedError()

    visit_Tuple = visit_List

    # slice

    def visit_Slice(self, node):
        dnode = self.chains.setdefault(node, Def(node))
        if node.lower:
            self.visit(node.lower).add_user(dnode)
        if node.upper:
            self.visit(node.upper).add_user(dnode)
        if node.step:
            self.visit(node.step).add_user(dnode)
        return dnode
    
    # type params

    def visit_def695(self, node):
        # We don't use two steps here because the declaration 
        # step is the same as definition step for def695's
        # 1.type parameters of generic type aliases, 
        # 2.type parameters and annotations of generic functions and
        # 3.type parameters and base class expressions of generic classes
        # the rest is evaluated as defered annotations:
        # 4.the value of generic type aliases
        # 5.the bounds of type variables
        # 6.the constraints of type variables
        
        # introduce the new scope
        dnode = self.chains.setdefault(node.d, Def(node.d))
        
        with self.ScopeContext(node):
            # visit the type params
            for p in node.body:
                try:
                    _validate_annotation_body(p)
                except SyntaxError as e:
                    self.warn(str(e), p)
                else:
                    self.visit(p).add_user(dnode)
            # then visit the actual node while 
            # being in the def695 scope.
            visitor = getattr(self, "visit_{}".format(type(node.d).__name__))
            visitor(node.d, in_def695=True)

    def visit_TypeVar(self, node):
        dnode = self.chains.setdefault(node, Def(node))
        self.set_definition(node.name, dnode)
        self.add_to_locals(node.name, dnode)

        if type(node).__name__ == 'TypeVar' and node.bound:
            self._defered_annotations[-1].append(
                (node.bound, list(self._scopes), None))
        
        return dnode

    visit_ParamSpec = visit_TypeVarTuple = visit_TypeVar

    # misc

    def visit_comprehension(self, node, is_nested):
        dnode = self.chains.setdefault(node, Def(node))
        if not is_nested:
            # There's one part of a comprehension or generator expression that executes in the surrounding scope, 
            # it's the expression for the outermost iterable.
            with self.SwitchScopeContext(self._definitions[:-1], self._scopes[:-1], 
                                        self._scope_depths[:-1], self._precomputed_locals[:-1]):
                self.visit(node.iter).add_user(dnode)
        else:
            # If a comprehension has multiple for clauses, 
            # the iterables of the inner for clauses are evaluated in the comprehension's scope:
            self.visit(node.iter).add_user(dnode)
        self.visit(node.target)
        for if_ in node.ifs:
            self.visit(if_).add_user(dnode)
        return dnode

    def visit_excepthandler(self, node):
        dnode = self.chains.setdefault(node, Def(node))
        if node.type:
            self.visit(node.type).add_user(dnode)
        if node.name:
            self.visit(node.name).add_user(dnode)
        self.process_body(node.body)
        return dnode

    # visit_arguments is not implemented on purpose

    def visit_withitem(self, node):
        dnode = self.chains.setdefault(node, Def(node))
        self.visit(node.context_expr).add_user(dnode)
        if node.optional_vars:
            self.visit(node.optional_vars)
        return dnode

def _validate_comprehension(node):
    """
    Raises SyntaxError if:
     - a named expression is used in a comprehension iterable expression
     - a named expression rebinds a comprehension iteration variable
    """
    iter_names = set() # comprehension iteration variables
    for gen in node.generators:
        for namedexpr in (n for n in ast.walk(gen.iter) if type(n).__name__ == 'NamedExpr'):
            raise SyntaxError('assignment expression cannot be used '
                                'in a comprehension iterable expression')
        iter_names.update(n.id for n in ast.walk(gen.target) 
            if type(n).__name__ == 'Name' and type(n.ctx).__name__ == 'Store')
    for namedexpr in (n for n in ast.walk(node) if  type(n).__name__ == 'NamedExpr'):
        bound = getattr(namedexpr.target, 'id', None)
        if bound in iter_names:
            raise SyntaxError('assignment expression cannot rebind '
                              "comprehension iteration variable '{}'".format(bound))

_node_type_to_human_name = {
    'NamedExpr': 'assignment expression',
    'Yield': 'yield keyword',
    'YieldFrom': 'yield keyword',
    'Await': 'await keyword'
}

def _validate_annotation_body(node):
    """
    Raises SyntaxError if:
    - the warlus operator is used
    - the yield/ yield from statement is used
    - the await keyword is used
    """
    for illegal in (n for n in ast.walk(node) if type(n).__name__ in  
                    ('NamedExpr', 'Yield', 'YieldFrom', 'Await')):
        name = _node_type_to_human_name.get(type(illegal).__name__, 'current syntax')
        raise SyntaxError(f'{name} cannot be used in annotation-like scopes')

def _iter_arguments(args):
    """
    Yields all arguments of the given ast.arguments instance.
    """
    for arg in args.args:
        yield arg
    for arg in getattr(args, 'posonlyargs', ()):
        yield arg
    if args.vararg:
        yield args.vararg
    for arg in args.kwonlyargs:
        yield arg
    if args.kwarg:
        yield args.kwarg

def lookup_annotation_name_defs(name, heads, locals_map):
    r"""
    Simple identifier -> defs resolving.

    Lookup a name with the provided head nodes using the locals_map.
    Note that nonlocal and global keywords are ignored by this function.
    Only used to resolve annotations when PEP 563 is enabled.

    :param name: The identifier we're looking up.
    :param heads: List of ast scope statement that describe
        the path to the name context. i.e ``[<Module>, <ClassDef>, <FunctionDef>]``.
        The lookup will happend in the context of the body of tail of ``heads``
        Can be gathered with `Ancestors.parents`.
    :param locals_map: `DefUseChains.locals`.

    :raise LookupError: For
        - builtin names
        - wildcard imported names
        - unbound names

    :raise ValueError: When the heads is empty.

    This function can be used by client code like this:

    >>> import gast as ast
    >>> module = ast.parse("from b import c;import typing as t\nclass C:\n def f(self):self.var = c.Thing()")
    >>> duc = DefUseChains()
    >>> duc.visit(module)
    >>> ancestors = Ancestors()
    >>> ancestors.visit(module)
    ... # we're placing ourselves in the context of the function body
    >>> fn_scope = module.body[-1].body[-1]
    >>> assert isinstance(fn_scope, ast.FunctionDef)
    >>> heads = ancestors.parents(fn_scope) + [fn_scope]
    >>> print(lookup_annotation_name_defs('t', heads, duc.locals)[0])
    t -> ()
    >>> print(lookup_annotation_name_defs('c', heads, duc.locals)[0])
    c -> (c -> (Attribute -> (Call -> ())))
    >>> print(lookup_annotation_name_defs('C', heads, duc.locals)[0])
    C -> ()
    """
    scopes = _get_lookup_scopes(heads)
    scopes_len = len(scopes)
    if scopes_len>1:
        # start by looking at module scope first,
        # then try the theoretical runtime scopes.
        # putting the global scope last in the list so annotation are
        # resolve using he global namespace first. this is the way pyright does.
        scopes.append(scopes.pop(0))
    try:
        return _lookup(name, scopes, locals_map)
    except LookupError:
        if name in BuiltinsSrc:
            raise LookupError(f'{name} is a builtin')
        try:
            _lookup(name, scopes, locals_map, only_live=False)
        except LookupError:
            defined_names = [d.name() for s in scopes for d in locals_map[s]]
            raise LookupError("'{}' not found in scopes: {} (heads={}) (available names={})".format(name, scopes, heads, defined_names))
        else:
            raise LookupError("'{}' is killed".format(name))

def _get_lookup_scopes(heads):
    # heads[-1] is the direct enclosing scope and heads[0] is the module.
    # returns a list based on the elements of heads, but with
    # the ignorable scopes removed. Ignorable in the sens that the lookup
    # will never happend in this scope for the given context.

    heads = list(heads) # avoid modifying the list (important)
    try:
        direct_scopes = [heads.pop(-1)] # this scope is the only one that can be a class, expect in case of the presence of def695
    except IndexError:
        raise ValueError('invalid heads: must include at least one element')
    try:
        global_scope = heads.pop(0)
    except IndexError:
        # we got only a global scope
        return direct_scopes
    else:
        if heads and isinstance(direct_scopes[-1], def695) and type(heads[-1]).__name__ == 'ClassDef':
            direct_scopes.insert(0, heads.pop(-1))
    # more of less modeling what's described here.
    # https://github.com/gvanrossum/gvanrossum.github.io/blob/main/formal/scopesblog.md
    other_scopes = [s for s in heads if type(s).__name__ in _ClosedScopes]
    return [global_scope] + other_scopes + direct_scopes

def _lookup(name, scopes, locals_map, only_live=True):
    context = scopes[-1]
    defs = []
    for loc in locals_map.get(context, ()):
        if loc.name() == name and (loc.islive if only_live else True):
            defs.append(loc)
    if defs:
        return defs
    elif len(scopes)==1:
        raise LookupError()
    return _lookup(name, scopes[:-1], locals_map)

class UseDefChains(object):
    """
    DefUseChains adaptor that builds a mapping between each user
    and the Def that defines this user:
        - chains: Dict[node, List[Def]], a mapping between nodes and the Defs
          that define it.
    """

    def __init__(self, defuses):
        self.chains = {}
        for chain in defuses.chains.values():
            if type(chain.node).__name__ == 'Name':
                self.chains.setdefault(chain.node, [])
            for use in chain.users():
                self.chains.setdefault(use.node, []).append(chain)

        for chain in defuses._builtins.values():
            for use in chain.users():
                self.chains.setdefault(use.node, []).append(chain)

    def __str__(self):
        out = []
        for k, uses in self.chains.items():
            kname = Def(k).name()
            kstr = "{} <- {{{}}}".format(
                kname, ", ".join(sorted(use.name() for use in uses))
            )
            out.append((kname, kstr))
        out.sort()
        return ", ".join(s for k, s in out)<|MERGE_RESOLUTION|>--- conflicted
+++ resolved
@@ -384,7 +384,6 @@
     visitor.generic_visit(node)
     return visitor.Locals
 
-<<<<<<< HEAD
 class def695(ast.stmt):
     """
     Special statement to represent the PEP-695 lexical scopes.
@@ -393,7 +392,7 @@
     def __init__(self, body, d):
         self.body = body # list of type params
         self.d = d # the wrapped definition node
-=======
+        
 def posixpath_splitparts(path):
     """
     Split a POSIX filename in parts.
@@ -501,7 +500,6 @@
     return matches_qualname(heads, locals, imports, modnames, expr, 
                             set(('typing.{}'.format(name), 
                                  'typing_extensions.{}'.format(name))))
->>>>>>> 9ff36a0c
 
 class DefUseChains(ast.NodeVisitor):
     """
@@ -982,15 +980,22 @@
         if step is DeclarationStep:
             dnode = self.chains.setdefault(node, Def(node))
             self.add_to_locals(node.name, dnode)
-
+            currentscopes = list(self._scopes)
+            
             if not in_def695:
 
                 for kw_default in filter(None, node.args.kw_defaults):
                     self.visit(kw_default).add_user(dnode)
                 for default in node.args.defaults:
                     self.visit(default).add_user(dnode)
-                for decorator in node.decorator_list:
-                    self.visit(decorator)
+                
+                if self.is_stub:
+                    for decorator in node.decorator_list:
+                        self._defered_annotations[-1].append((
+                            decorator, currentscopes, None))
+                else:
+                    for decorator in node.decorator_list:
+                        self.visit(decorator)
 
                 if any(getattr(node, 'type_params', [])):
                     self.visit_def695(def695(body=node.type_params, d=node))
@@ -1010,7 +1015,6 @@
 
             else:
                 # annotations are to be analyzed later as well
-                currentscopes = list(self._scopes)
                 if node.returns:
                     try:
                         _validate_annotation_body(node.returns)
@@ -1029,21 +1033,6 @@
                         self._defered_annotations[-1].append(
                             (arg.annotation, currentscopes, None))
 
-<<<<<<< HEAD
-=======
-            for kw_default in filter(None, node.args.kw_defaults):
-                self.visit(kw_default).add_user(dnode)
-            for default in node.args.defaults:
-                self.visit(default).add_user(dnode)
-            if self.is_stub:
-                for decorator in node.decorator_list:
-                    self._defered_annotations[-1].append((
-                        decorator, currentscopes, None))
-            else:
-                for decorator in node.decorator_list:
-                    self.visit(decorator)
-
->>>>>>> 9ff36a0c
             if not self.future_annotations and node.returns:
                 if in_def695:
                     try:
@@ -1086,54 +1075,60 @@
     def visit_ClassDef(self, node, in_def695=False):
         dnode = self.chains.setdefault(node, Def(node))
         self.add_to_locals(node.name, dnode)
-        
+        currentscopes = list(self._scopes)
+
         if not in_def695:
-            for decorator in node.decorator_list:
-                self.visit(decorator).add_user(dnode)
+            if self.is_stub:
+                for decorator in node.decorator_list:
+                    self._defered_annotations[-1].append((
+                        decorator, currentscopes, lambda ddecorator: ddecorator.add_user(dnode)))
+            else:
+                for decorator in node.decorator_list:
+                    self.visit(decorator).add_user(dnode)
 
             if any(getattr(node, 'type_params', [])):
                 self.visit_def695(def695(body=node.type_params, d=node))
                 return
-
-<<<<<<< HEAD
-        for base in node.bases:
-            if in_def695:
-                try:
-                    _validate_annotation_body(base)
-                except SyntaxError as e:
-                    self.warn(str(e), base)
-                    continue
-            self.visit(base).add_user(dnode)
-        for keyword in node.keywords:
-            if in_def695:
-                try:
-                    _validate_annotation_body(keyword)
-                except SyntaxError as e:
-                    self.warn(str(e), keyword)
-                    continue
-            self.visit(keyword.value).add_user(dnode)
-=======
+        
         if self.is_stub:
             # special treatment for classes in stub modules
             # so they can contain forward-references.
-            currentscopes = list(self._scopes)
             for base in node.bases:
+                if in_def695:
+                    try:
+                        _validate_annotation_body(base)
+                    except SyntaxError as e:
+                        self.warn(str(e), base)
+                        continue
                 self._defered_annotations[-1].append((
                     base, currentscopes, lambda dbase: dbase.add_user(dnode)))
             for keyword in node.keywords:
+                if in_def695:
+                    try:
+                        _validate_annotation_body(keyword)
+                    except SyntaxError as e:
+                        self.warn(str(e), keyword)
+                        continue
                 self._defered_annotations[-1].append((
                     keyword.value, currentscopes, lambda dkeyword: dkeyword.add_user(dnode)))
-            for decorator in node.decorator_list:
-                self._defered_annotations[-1].append((
-                    decorator, currentscopes, lambda ddecorator: ddecorator.add_user(dnode)))
+            
         else:
             for base in node.bases:
+                if in_def695:
+                    try:
+                        _validate_annotation_body(base)
+                    except SyntaxError as e:
+                        self.warn(str(e), base)
+                        continue
                 self.visit(base).add_user(dnode)
             for keyword in node.keywords:
+                if in_def695:
+                    try:
+                        _validate_annotation_body(keyword)
+                    except SyntaxError as e:
+                        self.warn(str(e), keyword)
+                        continue
                 self.visit(keyword.value).add_user(dnode)
-            for decorator in node.decorator_list:
-                self.visit(decorator).add_user(dnode)
->>>>>>> 9ff36a0c
 
         with self.ScopeContext(node):
             self.set_definition("__class__", Def("__class__"))
@@ -1183,7 +1178,6 @@
         if not self.future_annotations:
             self.visit(node.annotation)
         else:
-<<<<<<< HEAD
             try:
                 _validate_annotation_body(node.annotation)
             except SyntaxError as e:
@@ -1191,10 +1185,6 @@
             else:
                 self._defered_annotations[-1].append(
                     (node.annotation, list(self._scopes), None))
-=======
-            self._defered_annotations[-1].append(
-              (node.annotation, list(self._scopes), None))
->>>>>>> 9ff36a0c
         self.visit(node.target)
 
     def visit_AugAssign(self, node):
