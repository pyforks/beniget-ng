from contextlib import contextmanager
from unittest import TestCase, skipIf
import unittest
import beniget
import io
import sys
import ast as _ast
import gast as _gast

# Show full diff in unittest
unittest.util._MAX_LENGTH=2000

def replace_deprecated_names(out):
    return out.replace(
        'Num', 'Constant'
    ).replace(
        'Ellipsis', 'Constant'
    ).replace(
        'Str', 'Constant'
    ).replace(
        'Bytes', 'Constant'
    )

@contextmanager
def captured_output():
    new_out, new_err = io.StringIO(), io.StringIO()
    old_out, old_err = sys.stdout, sys.stderr
    try:
        sys.stdout, sys.stderr = new_out, new_err
        yield sys.stdout, sys.stderr
    finally:
        sys.stdout, sys.stderr = old_out, old_err


class TestDefUseChains(TestCase):
    ast = _gast
    
    def checkChains(self, code, ref, strict=True):
        class StrictDefUseChains(beniget.DefUseChains):
            def warn(self, msg, node):
                raise RuntimeError(
                    "W: {} at {}:{}".format(
                        msg, node.lineno, node.col_offset
                    )
                )
        
        node = self.ast.parse(code)
        if strict:
            c = StrictDefUseChains()
        else:
            c = beniget.DefUseChains()
        
        c.visit(node)
        self.assertEqual(c.dump_chains(node), ref)        
        return node, c

    def test_simple_expression(self):
        code = "a = 1; a + 2"
        self.checkChains(code, ["a -> (a -> (BinOp -> ()))"])

    def test_expression_chain(self):
        code = "a = 1; (- a + 2) > 0"
        self.checkChains(code, ["a -> (a -> (UnaryOp -> (BinOp -> (Compare -> ()))))"])

    def test_ifexp_chain(self):
        code = "a = 1; a + 1 if a else - a"
        self.checkChains(
            code,
            [
                "a -> ("
                "a -> (IfExp -> ()), "
                "a -> (BinOp -> (IfExp -> ())), "
                "a -> (UnaryOp -> (IfExp -> ()))"
                ")"
            ],
        )

    def test_type_destructuring_tuple(self):
        code = "a, b = range(2); a"
        self.checkChains(code, ["a -> (a -> ())", "b -> ()"])

    def test_type_destructuring_list(self):
        code = "[a, b] = range(2); a"
        self.checkChains(code, ["a -> (a -> ())", "b -> ()"])

    def test_type_destructuring_for(self):
        code = "for a, b in ((1,2), (3,4)): a"
        self.checkChains(code, ["a -> (a -> ())", "b -> ()"])

    def test_type_destructuring_starred(self):
        code = "a, *b = range(2); b"
        self.checkChains(code, ['a -> ()', 'b -> (b -> ())'])

    def test_assign_in_loop(self):
        code = "a = 2\nwhile 1: a = 1\na"
        self.checkChains(code, ["a -> (a -> ())", "a -> (a -> ())"])

    def test_reassign_in_loop(self):
        code = "m = 1\nfor i in [1, 2]:\n m = m + 1"
        self.checkChains(
            code, ["m -> (m -> (BinOp -> ()))", "i -> ()", "m -> (m -> (BinOp -> ()))"]
        )

    def test_continue_in_loop(self):
        code = "for i in [1, 2]:\n if i: m = 1; continue\n m = 1\nm"
        self.checkChains(
            code, ['i -> (i -> ())', 'm -> (m -> ())', 'm -> (m -> ())']
        )

    def test_break_in_loop(self):
        code = "for i in [1, 2]:\n if i: m = 1; continue\n m = 1\nm"
        self.checkChains(
            code, ['i -> (i -> ())', 'm -> (m -> ())', 'm -> (m -> ())']
        )

    def test_augassign(self):
        code = "a = 1; a += 2; a"
        self.checkChains(code, ['a -> (a -> (a -> ()))'])

    def test_read_global_from_branch(self):
        code = "if 1: a = 1\ndef foo():\n def bar(): global a; return a"
        self.checkChains(code, ['a -> (a -> ())',
                                'foo -> ()'])

    def test_augassign_undefined_global(self):
        code = "def foo():\n def bar():\n  global x\n  x+=1; x"
        self.checkChains(code, ['foo -> ()', 'x -> (x -> ())'], strict=False)

    def test_expanded_augassign(self):
        code = "a = 1; a = a + 2"
        self.checkChains(code, ["a -> (a -> (BinOp -> ()))", "a -> ()"])

    def test_augassign_in_loop(self):
        code = "a = 1\nfor i in [1]:\n a += 2\na"
        self.checkChains(code, ['a -> (a -> ((#1), a -> ()), a -> ())',
                                'i -> ()'])

    def test_assign_in_while_in_conditional(self):
        code = """
G = 1
while 1:
    if 1:
        G = 1
    G"""
        self.checkChains(code, ['G -> (G -> ())',
                                'G -> (G -> ())'])

    def test_assign_in_loop_in_conditional(self):
        code = """
G = 1
for _ in [1]:
    if 1:
        G = 1
    G"""
        self.checkChains(code, ['G -> (G -> ())',
                                '_ -> ()',
                                'G -> (G -> ())'])

    def test_simple_print(self):
        code = "a = 1; print(a)"
        self.checkChains(code, ["a -> (a -> (Call -> ()))"])

    def test_simple_redefinition(self):
        code = "a = 1; a + 2; a = 3; +a"
        self.checkChains(
            code, ["a -> (a -> (BinOp -> ()))", "a -> (a -> (UnaryOp -> ()))"]
        )

    def test_simple_for(self):
        code = "for i in [1,2,3]: j = i"
        self.checkChains(code, ["i -> (i -> ())", "j -> ()"])

    def test_simple_for_orelse(self):
        code = "for i in [1,2,3]: pass\nelse: i = 4\ni"
        self.checkChains(
            code,
            [
                # assign in loop iteration
                "i -> (i -> ())",
                # assign in orelse
                "i -> (i -> ())",
            ],
        )

    def test_for_break(self):
        code = "i = 8\nfor i in [1,2]:\n break\n i = 3\ni"
        self.checkChains(
            code,
            ['i -> (i -> ())',
             'i -> (i -> ())',
             'i -> ()'])

    def test_for_pass(self):
        code = "i = 8\nfor i in []:\n pass\ni"
        self.checkChains(
            code,
            ['i -> (i -> ())',
             'i -> (i -> ())'])

    def test_complex_for_orelse(self):
        code = "I = J = 0\nfor i in [1,2]:\n if i < 3: I = i\nelse:\n if 1: J = I\nJ"
        self.checkChains(
            code,
            ['I -> (I -> ())',
             'J -> (J -> ())',
             'i -> (i -> (Compare -> ()), i -> ())',
             'I -> (I -> ())',
             'J -> (J -> ())']
        )

    def test_simple_while(self):
        code = "i = 2\nwhile i: i = i - 1\ni"
        self.checkChains(
            code,
            [
                # first assign, out of loop
                "i -> (i -> (), i -> (BinOp -> ()), i -> ())",
                # second assign, in loop
                "i -> (i -> (), i -> (BinOp -> ()), i -> ())",
            ],
        )

    def test_while_break(self):
        code = "i = 8\nwhile 1:\n break\n i = 3\ni"
        self.checkChains(
            code,
            ['i -> (i -> ())',
             'i -> ()'])

    def test_while_cond_break(self):
        code = "i = 8\nwhile 1:\n if i: i=1;break\ni"
        self.checkChains(
            code,
            ['i -> (i -> (), i -> ())', 'i -> (i -> ())'])

    def test_straight_raise(self):
        code = "raise next([e for e in [1]])"
        self.checkChains(code, [])

    def test_redefinition_in_comp(self):
        code = "[name for name in 'hello']\nfor name in 'hello':name"
        self.checkChains(
                code,
                ['name -> (name -> ())'])
        
    def test_nested_while(self):
        code = '''
done = 1
while done:

    while done:
        if 1:
            done = 1
            break

        if 1:
            break'''


        self.checkChains(
            code,
            ['done -> (done -> (), done -> ())',
             'done -> (done -> (), done -> ())']
            )

    def test_while_cond_continue(self):
        code = "i = 8\nwhile 1:\n if i: i=1;continue\ni"
        self.checkChains(
            code,
            ['i -> (i -> (), i -> ())', 'i -> (i -> (), i -> ())'])

    def test_complex_while_orelse(self):
        code = "I = J = i = 0\nwhile i:\n if i < 3: I = i\nelse:\n if 1: J = I\nJ"
        self.checkChains(
            code,
            [
                "I -> (I -> ())",
                "J -> (J -> ())",
                "i -> (i -> (), i -> (Compare -> ()), i -> ())",
                "J -> (J -> ())",
                "I -> (I -> ())",
            ],
        )

    def test_while_orelse_break(self):
        code = "I = 0\nwhile I:\n if 1: I = 1; break\nelse: I"
        self.checkChains(
            code,
            ['I -> (I -> (), I -> ())',
             'I -> ()'],
        )

    def test_while_nested_break(self):
        code = "i = 8\nwhile i:\n if i: break\n i = 3\ni"
        self.checkChains(
            code,
            ['i -> (i -> (), i -> (), i -> ())',
             'i -> (i -> (), i -> (), i -> ())'])

    def test_if_true_branch(self):
        code = "if 1: i = 0\ni"
        self.checkChains(code, ["i -> (i -> ())"])

    def test_if_false_branch(self):
        code = "if 1: pass\nelse: i = 0\ni"
        self.checkChains(code, ["i -> (i -> ())"])

    def test_if_both_branch(self):
        code = "if 1: i = 1\nelse: i = 0\ni"
        self.checkChains(code, ["i -> (i -> ())"] * 2)

    def test_if_in_loop(self):
        code = "for _ in [0, 1]:\n if _: i = 1\n else: j = i\ni"
        self.checkChains(code, ["_ -> (_ -> ())", "i -> (i -> (), i -> ())", "j -> ()"])

    def test_with_handler(self):
        code = 'with open("/dev/null") as x: pass\nx'
        self.checkChains(code, ["x -> (x -> ())"])

    def test_simple_try(self):
        code = 'try: e = open("/dev/null")\nexcept Exception: pass\ne'
        self.checkChains(code, ["e -> (e -> ())"])

    def test_simple_except(self):
        code = "try: pass\nexcept Exception as e: pass\ne"
        self.checkChains(code, ["e -> (e -> ())"])

    def test_simple_try_except(self):
        code = 'try: f = open("")\nexcept Exception as e: pass\ne;f'
        self.checkChains(code, ["f -> (f -> ())", "e -> (e -> ())"])

    def test_redef_try_except(self):
        code = 'try: f = open("")\nexcept Exception as f: pass\nf'
        self.checkChains(code, ["f -> (f -> ())", "f -> (f -> ())"])

    def test_simple_import(self):
        code = "import x; x"
        self.checkChains(code, ["x -> (x -> ())"])

    def test_simple_import_as(self):
        code = "import x as y; y()"
        self.checkChains(code, ["y -> (y -> (Call -> ()))"])
    
    def test_simple_lambda(self):
        node, c = self.checkChains( "lambda y: True", [])
        self.assertEqual(c.dump_chains(node.body[0].value), ['y -> ()'])
    
    def test_lambda_defaults(self):
        node, c = self.checkChains( "x=y=1;(lambda y, x=x: (True, x, y, z)); x=y=z=2", 
                                   ['x -> (x -> (Lambda -> ()))',
                                    'y -> ()', 
                                    'x -> ()', 
                                    'y -> ()',
                                    'z -> (z -> (Tuple -> (Lambda -> ())))']) 
        self.assertEqual(c.dump_chains(node.body[1].value), [
            'y -> (y -> (Tuple -> (Lambda -> ())))',
            'x -> (x -> (Tuple -> (Lambda -> ())))',
        ])

    def test_lambda_varargs(self):
        node, c = self.checkChains( "lambda *args: args", [])
        self.assertEqual(c.dump_chains(node.body[0].value), ['args -> (args -> (Lambda -> ()))'])
    
    def test_lambda_kwargs(self):
        node, c = self.checkChains( "lambda **kwargs: kwargs", [])
        self.assertEqual(c.dump_chains(node.body[0].value), ['kwargs -> (kwargs -> (Lambda -> ()))'])

    def test_multiple_import_as(self):
        code = "import x as y, z; y"
        self.checkChains(code, ["y -> (y -> ())", "z -> ()"])

    def test_import_from(self):
        code = "from  y import x; x"
        self.checkChains(code, ["x -> (x -> ())"])

    def test_import_from_as(self):
        code = "from  y import x as z; z"
        self.checkChains(code, ["z -> (z -> ())"])

    def test_multiple_import_from_as(self):
        code = "from  y import x as z, w; z"
        self.checkChains(code, ["z -> (z -> ())", "w -> ()"])

    def test_method_function_conflict(self):
        code = "def foo():pass\nclass C:\n def foo(self): foo()"
        self.checkChains(code, ["foo -> (foo -> (Call -> ()))", "C -> ()"])

    def test_nested_if(self):
        code = "f = 1\nif 1:\n if 1:pass\n else: f=1\nelse: f = 1\nf"
        self.checkChains(code, ["f -> (f -> ())", "f -> (f -> ())", "f -> (f -> ())"])

    def test_nested_if_else(self):
        code = "f = 1\nif 1: f = 1\nelse:\n if 1:pass\n else: f=1\nf"
        self.checkChains(code, ["f -> (f -> ())", "f -> (f -> ())", "f -> (f -> ())"])

    def test_try_except(self):
        code = "f = 1\ntry: \n len(); f = 2\nexcept: pass\nf"
        self.checkChains(code, ["f -> (f -> ())", "f -> (f -> ())"])

    def test_attr(self):
        code = "import numpy as bar\ndef foo():\n return bar.zeros(2)"
        self.checkChains(
            code, ["bar -> (bar -> (Attribute -> (Call -> ())))", "foo -> ()"]
        )

    def test_class_decorator(self):
        code = "from some import decorator\n@decorator\nclass C:pass"
        self.checkChains(code, ["decorator -> (decorator -> (C -> ()))", "C -> ()"])

    def test_class_base(self):
        code = "class A:pass\nclass B(A):pass"
        self.checkChains(code, ["A -> (A -> (B -> ()))", "B -> ()"])

    def test_def_used_in_self_default(self):
        code = "def foo(x:foo): return foo"
        c = beniget.DefUseChains()
        node = self.ast.parse(code)
        c.visit(node)
        self.assertEqual(c.dump_chains(node), ["foo -> (foo -> ())"])

    def test_unbound_class_variable(self):
        code = '''
def middle():
    x = 1
    class mytype(str):
        x = x+1 # <- this triggers NameError: name 'x' is not defined
    return x
        '''
        c = beniget.DefUseChains()
        node = self.ast.parse(code)
        c.visit(node)
        self.assertEqual(c.dump_chains(node.body[0]), ['x -> (x -> ())', 'mytype -> ()'])

    def test_unbound_class_variable2(self):
        code = '''class A:\n  a = 10\n  def f(self):\n    return a # a is not defined'''
        c = beniget.DefUseChains()
        node = self.ast.parse(code)
        c.visit(node)
        self.assertEqual(c.dump_chains(node.body[0]), ['a -> ()', 'f -> ()'])

    def test_unbound_class_variable3(self):
        code = '''class A:\n  a = 10\n  class I:\n    b = a + 1 # a is not defined'''
        c = beniget.DefUseChains()
        node = self.ast.parse(code)
        c.visit(node)
        self.assertEqual(c.dump_chains(node.body[0]), ['a -> ()', 'I -> ()'])

    def test_unbound_class_variable4(self):
        code = '''class A:\n  a = 10\n  f = lambda: a # a is not defined'''
        c = beniget.DefUseChains()
        node = self.ast.parse(code)
        c.visit(node)
        self.assertEqual(c.dump_chains(node.body[0]), ['a -> ()', 'f -> ()'])

    def test_unbound_class_variable5(self):
        code = '''class A:\n  a = 10\n  b = [a for _ in range(10)]  # a is not defined'''
        c = beniget.DefUseChains()
        node = self.ast.parse(code)
        c.visit(node)
        self.assertEqual(c.dump_chains(node.body[0]), ['a -> ()', 'b -> ()'])
        
    def test_functiondef_returns(self):
        code = "x = 1\ndef foo() -> x: pass"
        self.checkChains(code, ['x -> (x -> ())', 'foo -> ()'])

    def test_arg_annotation(self):
        code = "type_ = int\ndef foo(bar: type_): pass"
        self.checkChains(code, ["type_ -> (type_ -> ())", "foo -> ()"])


    def test_annotation_inner_class(self):

        code = '''
def outer():
    def middle():
        class mytype(str):
            def count(self) -> mytype: # this should trigger unbound identifier
                def c(x) -> mytype(): # this one shouldn't
                    ...
        '''
        c = beniget.DefUseChains()
        node = self.ast.parse(code)
        c.visit(node)
        self.assertEqual(c.dump_chains(node.body[0].body[0]), ['mytype -> (mytype -> (Call -> ()))'])

    def check_message(self, code, expected_messages, filename=None):
        node = self.ast.parse(code)
        c = beniget.DefUseChains(filename)
        with captured_output() as (out, err):
            c.visit(node)

        if not out.getvalue():
            produced_messages = []
        else:
            produced_messages = out.getvalue().strip().split("\n")

        self.assertEqual(len(expected_messages), len(produced_messages),
                         produced_messages)
        for expected, produced in zip(expected_messages, produced_messages):
            self.assertIn(expected, produced,
                          "actual message does not contains expected message")

    def test_unbound_identifier_message_format(self):
        code = "foo(1)\nbar(2)"
        self.check_message(code, ["<unknown>:1", "<unknown>:2"])
        self.check_message(code, ["foo.py:1", "foo.py:2"], filename="foo.py")

    def test_unbound_class_variable_reference_message_format(self):
        code = "class A:\n a = 10\n def f(self): return a # a is undef"
        self.check_message(code, ["unbound identifier 'a' at <unknown>:3"])

    def test_no_unbound_local_identifier_in_comp(self):
        code = "a = []; b = [1 for i in a]"
        self.check_message(code, [])

    def test_maybe_unbound_identifier_message_format(self):
        code = "x = 1\ndef foo(): y = x; x = 2"
        self.check_message(code,
                           ["unbound identifier 'x' at <unknown>:2"])

    def test_unbound_local_identifier_in_func(self):
        code = "def A():\n x = 1\n class B: x = x"
        self.check_message(code,
                           ["unbound identifier 'x' at <unknown>:3"])

    def test_unbound_local_identifier_in_method(self):
        code = "class A:pass\nclass B:\n def A(self) -> A:pass"
        self.check_message(code, [])

    def test_unbound_local_identifier_nonlocal(self):
        code = "def A():\n x = 1\n class B: nonlocal x; x = x"
        self.check_message(code, [])


    def test_assign_uses_class_level_name(self):
        code = '''
visit_Name = object
class Visitor:
    def visit_Name(self, node):pass
    visit_Attribute = visit_Name
'''
        node = self.ast.parse(code)
        c = beniget.DefUseChains()
        c.visit(node)
        self.assertEqual(c.dump_chains(node), ['visit_Name -> ()',
                                               'Visitor -> ()'])
        self.assertEqual(c.dump_chains(node.body[-1]),
                         ['visit_Name -> (visit_Name -> ())',
                          'visit_Attribute -> ()'])


    def test_base_class_uses_class_level_same_name(self):
            code = '''
class Attr(object):pass
class Visitor:
    class Attr(Attr):pass
    '''
            node = self.ast.parse(code)
            c = beniget.DefUseChains()
            c.visit(node)
            self.assertEqual(c.dump_chains(node),
                             ['Attr -> (Attr -> (Attr -> ()))',
                              'Visitor -> ()'])
            self.assertEqual(c.dump_chains(node.body[-1]), ['Attr -> ()'])
    
    def test_star_assignment(self):
        code = '''
curr, *parts = [1,2,3]
while curr:
    print(curr)
    if parts:
        curr, *parts = parts
    else:
        break
'''
        self.checkChains(code, ['curr -> (curr -> (), curr -> (Call -> ()))', 
                                'parts -> (parts -> (), parts -> ())']*2)
    
    def test_star_assignment_nested(self):
        code = '''
(curr, *parts),i = [1,2,3],0
while curr:
    print(curr)
    if parts:
        (curr, *parts),i = parts,i
    else:
        break
'''
        self.checkChains(code, ['curr -> (curr -> (), curr -> (Call -> ()))',
                                'parts -> (parts -> (), parts -> (Tuple -> ()))',
                                'i -> (i -> (Tuple -> ()))']*2)
    
    def test_attribute_assignment(self):
        code = "d=object();d.name,x = 't',1"
        self.checkChains(code, ['d -> (d -> (Attribute -> ()))',
                                'x -> ()'])

    def test_call_assignment(self):
        code = "NameError().name = 't'"
        self.checkChains(code, [])

    def test_annotation_uses_class_level_name(self):
        code = '''
Thing = object
def f():...
class Visitor:
    Thing = bytes
    def f(): return f()
    def visit_Name(self, node:Thing, fn:f):...
'''
        node = self.ast.parse(code)
        c = beniget.DefUseChains()
        c.visit(node)
        self.assertEqual(c.dump_chains(node),
                         ['Thing -> ()',
                          'f -> (f -> (Call -> ()))',
                          'Visitor -> ()'])
        self.assertEqual(c.dump_chains(node.body[-1]),
                         ['Thing -> (Thing -> ())',
                          'f -> (f -> ())',
                          'visit_Name -> ()'])

    def test_assign_uses_class_level_same_name(self):
        code = '''
def visit_Attribute(self, node):pass
class Visitor:
    visit_Attribute = visit_Attribute
'''
        node = self.ast.parse(code)
        c = beniget.DefUseChains()
        c.visit(node)
        self.assertEqual(c.dump_chains(node),
            ['visit_Attribute -> (visit_Attribute -> ())',
             'Visitor -> ()'])
        self.assertEqual(c.dump_chains(node.body[-1]),
                         ['visit_Attribute -> ()'])

    def test_unbound_local_identifier_in_augassign(self):
        code = "def A():\n x = 1\n class B: x += 1"
        self.check_message(code,
                           ["unbound identifier 'x' at <unknown>:3"])

    def test_star_import_with_conditional_redef(self):
        code = '''
from math import *

if 1:
    def pop():
        cos()
cos = pop()'''
        self.checkChains(code, [
            '* -> (cos -> (Call -> ()))',
            'pop -> (pop -> (Call -> ()))',
            'cos -> (cos -> (Call -> ()))'
        ])
    
    def test_class_scope_comprehension(self):
        code = '''
class Cls:
    foo = b'1',
    [_ for _ in foo]
    {_ for _ in foo}
    (_ for _ in foo)
    {_:1 for _ in foo}
'''
        node, chains = self.checkChains(code, ['Cls -> ()'])
        self.assertEqual(chains.dump_chains(node.body[0]),
                         ['foo -> ('
                          'foo -> (comprehension -> (ListComp -> ())), '
                          'foo -> (comprehension -> (SetComp -> ())), '
                          'foo -> (comprehension -> (GeneratorExp -> ())), '
                          'foo -> (comprehension -> (DictComp -> ())))'])
    
    def test_class_scope_comprehension_invalid(self):
        code = '''
class Foo:
    x = 5
    y = [x for i in range(1)]
    z = [i for i in range(1) for j in range(x)]
'''
        self.check_message(code, ["W: unbound identifier 'x' at test:4:9", 
                                  "W: unbound identifier 'x' at test:5:44"], 'test')


    @skipIf(sys.version_info < (3, 8), 'Python 3.8 syntax')
    def test_named_expr_simple(self):
        code = '''
if (x := 1):
    y = x + 1'''
        self.checkChains(
            code, ['x -> (x -> (BinOp -> ()))', 'y -> ()']
        )

    @skipIf(sys.version_info < (3, 8), 'Python 3.8 syntax')
    def test_named_expr_complex(self):
        code = '''
if (x := (y := 1) + 1):
    z = x + y'''
        self.checkChains(
            code, ['y -> (y -> (BinOp -> ()))', 'x -> (x -> (BinOp -> ()))', 'z -> ()']
        )

    @skipIf(sys.version_info < (3, 8), 'Python 3.8 syntax')
    def test_named_expr_with_rename(self):
        code = '''
a = 1
if (a := a + a):
    pass'''
        self.checkChains(
            code, ['a -> (a -> (BinOp -> (NamedExpr -> ())), a -> (BinOp -> (NamedExpr -> ())))', 'a -> ()']
        )
    
    @skipIf(sys.version_info < (3, 8), 'Python 3.8 syntax')
    def test_named_expr_comprehension(self):
        # Warlus target should be stored in first non comprehension scope
        code = ('cities = ["Halifax", "Toronto"]\n'
            'if any((witness := city).startswith("H") for city in cities):'
            'witness')
        self.checkChains(
            code, ['cities -> (cities -> (comprehension -> (GeneratorExp -> (Call -> ()))))', 
                   'witness -> (witness -> ())']
        )
        
    @skipIf(sys.version_info < (3, 8), 'Python 3.8 syntax')
    def test_named_expr_comprehension_invalid(self):
        # an assignment expression target name cannot be the same as a 
        # for-target name appearing in any comprehension containing the assignment expression.
        # A further exception applies when an assignment expression occurs in a comprehension whose 
        # containing scope is a class scope. If the rules above were to result in the target 
        # being assigned in that class's scope, the assignment expression is expressly invalid.
        code = '''
stuff = []

# assignment expression cannot rebind comprehension iteration variable
[[(a := a) for _ in range(5)] for a in range(5)] # INVALID
[b := 0 for b, _ in stuff] # INVALID
[c for c in (c := stuff)] # INVALID
[False and (d := 0) for d, _ in stuff] # INVALID
[_ for _, e in stuff if True or (e := 1)] # INVALID

# assignment expression cannot be used in a comprehension iterable expression
[_ for _ in (f := stuff)] # INVALID
[_ for _ in range(2) for _ in (g := stuff)] # INVALID
[_ for _ in [_ for _ in (h := stuff)]] # INVALID
[_ for _ in (lambda: (i := stuff))()] # INVALID

class Example:
    # assignment expression within a comprehension cannot be used in a class body
    [(j := i) for i in range(5)] # INVALID
'''
        # None of the invalid assigned name shows up.
        node, chains = self.checkChains(code, ['stuff -> ()', 'Example -> ()'], strict=False)        
        self.assertEqual(chains.dump_chains(node.body[-1]), [])
        # It triggers useful warnings
        self.check_message(code, ["W: assignment expression cannot rebind comprehension iteration variable 'a' at <unknown>:5:0", 
                                  "W: assignment expression cannot rebind comprehension iteration variable 'b' at <unknown>:6:0", 
                                  'W: assignment expression cannot be used in a comprehension iterable expression at <unknown>:7:0', 
                                  "W: assignment expression cannot rebind comprehension iteration variable 'd' at <unknown>:8:0", 
                                  "W: assignment expression cannot rebind comprehension iteration variable 'e' at <unknown>:9:0", 
                                  'W: assignment expression cannot be used in a comprehension iterable expression at <unknown>:12:0', 
                                  'W: assignment expression cannot be used in a comprehension iterable expression at <unknown>:13:0', 
                                  'W: assignment expression cannot be used in a comprehension iterable expression at <unknown>:14:0', 
                                  'W: assignment expression cannot be used in a comprehension iterable expression at <unknown>:15:0',
                                  'W: assignment expression within a comprehension cannot be used in a class body at <unknown>:19:6'])
    
    def test_annotation_unbound(self):
        code = '''
def f(x:f) -> f: # 'f' annotations are unbound
    ...'''
        self.checkChains(
            code, ['f -> ()'], strict=False
        )
    
    def test_method_annotation_unbound(self):
        code = '''
class S:
    def f(self, x:f) -> f:... # 'f' annotations are unbound
'''
        mod, chains = self.checkChains(
            code, ['S -> ()'], strict=False
        )
        self.assertEqual(chains.dump_chains(mod.body[0]), 
                         ['f -> ()'])
    
    def test_annotation_unbound_pep563(self):
        code = '''
from __future__ import annotations
def f(x:f) -> f: # 'f' annotations are NOT unbound because pep563
    ...'''
        self.checkChains(
            code, ['annotations -> ()', 'f -> (f -> (), f -> ())']
        )
    
    def test_method_annotation_unbound_pep563(self):
        code = '''
from __future__ import annotations
class S:
    def f(self, x:f) -> f:... # 'f' annotations are NOT unbound because pep563
'''
        mod, chains = self.checkChains(
            code, ['annotations -> ()', 'S -> ()']
        )
        self.assertEqual(chains.dump_chains(mod.body[1]), 
                         ['f -> (f -> (), f -> ())'])
    
    def test_import_dotted_name_binds_first_name(self):
        code = '''import collections.abc;collections;collections.abc'''
        self.checkChains(
            code, ['collections -> (collections -> (), collections -> (Attribute -> ()))']
        )

    def test_multiple_wildcards_may_bind(self):
        code = '''from abc import *; from collections import *;name1; from mod import *;name2'''
        self.checkChains(
            code, ['* -> (name1 -> (), name2 -> ())','* -> (name1 -> (), name2 -> ())','* -> (name2 -> ())']
        )
    
    def test_wildcard_may_override(self):
        # we could argue that the wildcard import might override name2,
        # but we're currently ignoring these kind of scenarios.
        code = '''name2=True;from abc import *;name2'''
        self.checkChains(
            code, ['name2 -> (name2 -> ())', '* -> ()']
        )

    def test_annotation_use_upper_scope_variables(self):
        code = '''
from typing import Union
class Attr:
    ...
class Thing:
    ...
class System:
    Thing = bytes
    @property
    def Attr(self) -> Union[Attr, Thing]:...
'''
        self.checkChains(
            code, ['Union -> (Union -> (Subscript -> ()))',
                    'Attr -> (Attr -> (Tuple -> (Subscript -> ())))',
                    'Thing -> ()',
                    'System -> ()',]
        )
    
    def test_future_annotation_class_var(self):
        code = '''
from __future__ import annotations
from typing import Type
class System:
    Thing = bytes
    @property
    def Attribute(self) -> Type[Thing]:...
'''     
        
        mod, chains = self.checkChains(
            code, ['annotations -> ()',
            'Type -> (Type -> (Subscript -> ()))', 'System -> ()']
        )
        # locals of System
        self.assertEqual(chains.dump_chains(mod.body[-1]), [
            'Thing -> (Thing -> (Subscript -> ()))', 
            'Attribute -> ()'
        ])
        
    def test_pep0563_annotations(self):

        # code taken from https://peps.python.org/pep-0563/

        code = '''
# beniget can probably understand this code without the future import
from __future__ import annotations
from typing import TypeAlias, Mapping, Dict, Type
class C:
    
    def method(self) -> C.field:  # this is OK
        ...

    def method(self) -> field:  # this is OK
        ...

    def method(self) -> C.D:  # this is OK
        ...

    def method(self, x:field) -> D:  # this is OK
        ...

    field:TypeAlias = 'Mapping'

    class D:
        field2:TypeAlias = 'Dict'
        def method(self) -> C.D.field2:  # this is OK
            ...

        def method(self) -> D.field2:  # this FAILS, class D is local to C
            ...                        # and is therefore only available
                                       # as C.D. This was already true
                                       # before the PEP. 
                                       # We check first the globals, then the locals
                                       # of the class D, and 'D' is not defined in either
                                       # of those, it defined in the locals of class C.

        def method(self, x:field2) -> field2:  # this is OK
            ...

        def method(self, x) -> field:  # this FAILS, field is local to C and
                                    # is therefore not visible to D unless
                                    # accessed as C.field. This was already
                                    # true before the PEP.
            ...

        def Thing(self, y:Type[Thing]) -> Thing: # this is OK, and it links to the top level Thing.
            ...

Thing:TypeAlias = 'Mapping'
''' 

        with captured_output() as (out, err):
            node, c = self.checkChains(
                code, 
                    ['annotations -> ()',
                    'TypeAlias -> (TypeAlias -> (), TypeAlias -> (), TypeAlias -> ())',
                    'Mapping -> ()',
                    'Dict -> ()',
                    'Type -> (Type -> (Subscript -> ()))',
                    'C -> (C -> (Attribute -> ()), C -> (Attribute -> ()), C -> (Attribute -> '
                    '(Attribute -> ())))',
                    'Thing -> (Thing -> (), Thing -> (Subscript -> ()))'], 
                strict=False
            )
        produced_messages = out.getvalue().strip().split("\n")

        expected_warnings = [
            "W: unbound identifier 'field'",
            "W: unbound identifier 'D'",
        ]

        assert len(produced_messages) == len(expected_warnings), produced_messages
        assert all(any(w in pw for pw in produced_messages) for w in expected_warnings)

        # locals of C
        self.assertEqual(c.dump_chains(node.body[-2]), 
                         ['method -> ()',
                            'method -> ()',
                            'method -> ()',
                            'method -> ()',
                            'field -> (field -> (), field -> ())',
                            'D -> (D -> ())'])
        
        # locals of D
        self.assertEqual(c.dump_chains(node.body[-2].body[-1]), 
                         ['field2 -> (field2 -> (), field2 -> ())',
                            'method -> ()',
                            'method -> ()',
                            'method -> ()',
                            'method -> ()',
                            'Thing -> ()'])

    def test_pep563_self_referential_annotation(self):
        code = '''
"""
module docstring
"""
from __future__ import annotations
class B:
    A: A # this should point to the top-level class
class A:
    A: 'str'
'''
        self.checkChains(
                code, 
                ['annotations -> ()',
                 'B -> ()', 
                 'A -> (A -> ())'], # good
                strict=False
            )

        code = '''
from __future__ import annotations
class A:
    A: 'str'
class B:
    A: A # this should point to the top-level class
'''
        self.checkChains(
                code, 
                ['annotations -> ()',
                 'A -> (A -> ())', 
                 'B -> ()'], 
                strict=False
            )
    
    def test_wilcard_import_annotation(self):
        code = '''
from typing import *
primes: List[int] # should resolve to the star
        '''

        self.checkChains(
                code, 
                ['* -> (List -> (Subscript -> ()))', 'primes -> ()'],
                strict=False
            )
        # same with 'from __future__ import annotations'
        self.checkChains(
                'from __future__ import annotations\n' + code, 
                ['annotations -> ()', '* -> (List -> (Subscript -> ()))', 'primes -> ()'],
                strict=False
            )
    
    def test_wilcard_import_annotation_and_global_scope(self):
        # we might argue that it should resolve to both the wildcard 
        # defined name and the type alias, but we're currently ignoring these
        # kind of scenarios.
        code = '''
from __future__ import annotations
from typing import *
primes: List[int]
List = list
    '''

        self.checkChains(
                code, 
                ['annotations -> ()',
                '* -> ()',
                'primes -> ()',
                'List -> (List -> (Subscript -> ()))'],
                strict=False
            )
    
    def test_annotation_in_functions_locals(self):
        
        code = '''
class A:... # this one for pep 563 style
def generate():
    class A(int):... # this one for runtime style
    class C:
        field: A = 1
        def method(self, arg: A) -> None: ...
    return C
X = generate()
        '''

        # runtime style
        mod, chains = self.checkChains(
                code, 
                ['A -> ()', 
                 'generate -> (generate -> (Call -> ()))', 
                 'X -> ()'],
            )
        self.assertEqual(chains.dump_chains(mod.body[1]), 
                         ['A -> (A -> (), A -> ())', 
                          'C -> (C -> ())'])

        # pep 563 style
        mod, chains = self.checkChains(
                'from __future__ import annotations\n' + code, 
                ['annotations -> ()', 
                 'A -> (A -> (), A -> ())',
                 'generate -> (generate -> (Call -> ()))', 
                 'X -> ()'],
            )
        self.assertEqual(chains.dump_chains(mod.body[2]), 
                         ['A -> ()', 
                          'C -> (C -> ())'])

    def test_annotation_in_inner_functions_locals(self):

        code = '''
mytype = mytype2 = object
def outer():
    def middle():
        def inner(a:mytype, b:mytype2): pass
        class mytype(str):
            ...
        return inner
    class mytype2(int):
        ...
    return middle()
fn = outer()
        '''

        mod = self.ast.parse(code)
        chains = beniget.DefUseChains('test')
        with captured_output() as (out, err):
            chains.visit(mod)
        
        produced_messages = out.getvalue().strip().split("\n")

        self.assertEqual(produced_messages, ["W: unbound identifier 'mytype' at test:5:20"])

        self.assertEqual(
                chains.dump_chains(mod), 
                ['mytype -> ()', 
                 'mytype2 -> ()', 
                 'outer -> (outer -> (Call -> ()))', 
                 'fn -> ()'],
            )
        
        self.assertEqual(chains.dump_chains(mod.body[1]), 
                         ['middle -> (middle -> (Call -> ()))', 
                          'mytype2 -> (mytype2 -> ())'])
        self.assertEqual(chains.dump_chains(mod.body[1].body[0]), 
                         ['inner -> (inner -> ())', 
                          'mytype -> ()']) # annotation is unbound, so not linked here (and a warning is emitted)

        # in this case, the behaviour changes radically with pep 563

        mod, chains = self.checkChains(
                'from __future__ import annotations\n' + code, 
                ['annotations -> ()', 
                 'mytype -> (mytype -> ())', 
                 'mytype2 -> (mytype2 -> ())', 
                 'outer -> (outer -> (Call -> ()))', 
                 'fn -> ()'],
            )
        self.assertEqual(chains.dump_chains(mod.body[2]), 
                         ['middle -> (middle -> (Call -> ()))', 
                          'mytype2 -> ()'])
        self.assertEqual(chains.dump_chains(mod.body[2].body[0]), 
                         ['inner -> (inner -> ())', 
                          'mytype -> ()'])

        # but if we remove 'mytype = mytype2 = object' and 
        # keep the __future__ import then all anotations refers 
        # to the inner classes. 

    def test_lookup_scopes(self):
        from beniget.beniget import _get_lookup_scopes
        mod, fn, cls, lambd, gen, comp = self.ast.Module(), self.ast.FunctionDef(), self.ast.ClassDef(), self.ast.Lambda(), self.ast.GeneratorExp(), self.ast.DictComp()
        assert _get_lookup_scopes((mod, fn, fn, fn, cls)) == [mod, fn, fn, fn, cls]
        assert _get_lookup_scopes((mod, fn, fn, fn, cls, fn)) == [mod, fn, fn, fn, fn]
        assert _get_lookup_scopes((mod, cls, fn)) == [mod, fn]
        assert _get_lookup_scopes((mod, cls, fn, cls, fn)) == [mod, fn, fn]
        assert _get_lookup_scopes((mod, cls, fn, lambd, gen)) == [mod, fn, lambd, gen]
        assert _get_lookup_scopes((mod, fn, comp)) == [mod, fn, comp]
        assert _get_lookup_scopes((mod, fn)) == [mod, fn]
        assert _get_lookup_scopes((mod, cls)) == [mod, cls]
        assert _get_lookup_scopes((mod,)) == [mod]

        with self.assertRaises(ValueError, msg='invalid heads: must include at least one element'):
            _get_lookup_scopes(())

    def test_annotation_inner_inner_fn(self):
        code = '''
def outer():
    def middle():
        def inner(a:mytype): 
            ...
    class mytype(str):...
'''
        mod, chains = self.checkChains(
                code, 
                ['outer -> ()',],
            )
        self.assertEqual(chains.dump_chains(mod.body[0]), 
                         ['middle -> ()',
                          'mytype -> (mytype -> ())'])

        mod, chains = self.checkChains(
            'from __future__ import annotations\n' + code,
             ['annotations -> ()',
              'outer -> ()',],
        )
        self.assertEqual(chains.dump_chains(mod.body[1]), 
                         ['middle -> ()',
                          'mytype -> (mytype -> ())'])
    

    def test_annotation_very_nested(self):
        
        # this code does not produce any pyright warnings
        code = '''
from __future__ import annotations

# when the following line is defined, 
# all annotations references points to it.
# when it's not defined, all anotation points
# to the inner classes. 
# in both cases pyright doesn't report any errors.
mytype = mytype2 = object

def outer():
    def middle():
        def inner(a:mytype, b:mytype2): 
            return getattr(a, 'count')(b)
        class mytype(str):
            class substr(int):
                ...
            def count(self, sep:substr) -> mytype:
                def c(x:mytype, y:mytype2) -> mytype:
                    return mytype('{},{}'.format(x,y))
                return c(self, mytype2(sep))
        return inner(mytype(), mytype2())
    class mytype2(int):
        ...
    return middle()
fn = outer()
        '''

        mod, chains = self.checkChains(
                code, 
                ['annotations -> ()',
                'mytype -> (mytype -> (), mytype -> (), mytype -> (), mytype -> ())',
                'mytype2 -> (mytype2 -> (), mytype2 -> ())',
                'outer -> (outer -> (Call -> ()))',
                'fn -> ()'],
            )
        self.assertEqual(chains.dump_chains(mod.body[2]), 
                         ['middle -> (middle -> (Call -> ()))',
                          'mytype2 -> (mytype2 -> (Call -> (Call -> ())), '
                          'mytype2 -> (Call -> (Call -> ())))'])
        self.assertEqual(chains.dump_chains(mod.body[2].body[0]), 
                         ['inner -> (inner -> (Call -> ()))',
                          'mytype -> (mytype -> (Call -> (Call -> ())), mytype -> (Call -> ()))'])

        mod, chains = self.checkChains(
                code.replace('mytype = mytype2 = object', 'pass'), 
                ['annotations -> ()',
                'outer -> (outer -> (Call -> ()))',
                'fn -> ()'],
            )
        self.assertEqual(chains.dump_chains(mod.body[2]), 
                         ['middle -> (middle -> (Call -> ()))',
                          'mytype2 -> (mytype2 -> (Call -> (Call -> ())), '
                                       'mytype2 -> (Call -> (Call -> ())), '
                                       'mytype2 -> (), '
                                       'mytype2 -> ())'])
        self.assertEqual(chains.dump_chains(mod.body[2].body[0]), 
                         ['inner -> (inner -> (Call -> ()))',
                          'mytype -> (mytype -> (Call -> (Call -> ())), '
                                     'mytype -> (Call -> ()), '
                                     'mytype -> (), '
                                     'mytype -> (), '
                                     'mytype -> (), '
                                     'mytype -> ())'])
    
    def test_pep563_type_alias_override_class(self):
        code = '''
from __future__ import annotations
class B:
    A: A # this should point to the top-level alias
class A:
    A: A # this should point to the top-level alias
A = bytes
'''
        self.checkChains(
                code, 
                ['annotations -> ()',
                 'B -> ()', 
                 'A -> ()',
                 'A -> (A -> (), A -> ())'], # good
                strict=False
            )
<<<<<<< HEAD

if sys.version_info >= (3,6):

    class TestDefUseChainsStdlib(TestDefUseChains):
        ast = _ast

=======
    
    @skipIf(sys.version_info.major < 3, "Python 3 syntax")
    def test_annotation_def_is_not_assign_target(self):
        code = 'from typing import Optional; var:Optional'
        self.checkChains(code, ['Optional -> (Optional -> ())', 
                                'var -> ()'])
        
>>>>>>> b1e00259
class TestUseDefChains(TestCase):
    ast = _gast
    def checkChains(self, code, ref):
        class StrictDefUseChains(beniget.DefUseChains):
            def unbound_identifier(self, name, node):
                raise RuntimeError(
                    "W: unbound identifier '{}' at {}:{}".format(
                        name, node.lineno, node.col_offset
                    )
                )

        node = self.ast.parse(code)
        c = StrictDefUseChains()
        c.visit(node)
        cc = beniget.UseDefChains(c)
        actual = str(cc)

        # work arround little change from python 3.6
        if sys.version_info.minor == 6:
            # 3.6
            actual = replace_deprecated_names(actual)

        self.assertEqual(actual, ref)

    def test_simple_expression(self):
        code = "a = 1; a"
        self.checkChains(code, "a <- {a}, a <- {}")

    def test_call(self):
        code = "from foo import bar; bar(1, 2)"
        self.checkChains(code, "Call <- {Constant, Constant, bar}, bar <- {bar}")

if sys.version_info >= (3,6):

    class TestDefUseChainsStdlib(TestDefUseChains):
        ast = _ast
        <|MERGE_RESOLUTION|>--- conflicted
+++ resolved
@@ -1251,22 +1251,15 @@
                  'A -> (A -> (), A -> ())'], # good
                 strict=False
             )
-<<<<<<< HEAD
-
-if sys.version_info >= (3,6):
-
-    class TestDefUseChainsStdlib(TestDefUseChains):
-        ast = _ast
-
-=======
-    
-    @skipIf(sys.version_info.major < 3, "Python 3 syntax")
+    
     def test_annotation_def_is_not_assign_target(self):
         code = 'from typing import Optional; var:Optional'
         self.checkChains(code, ['Optional -> (Optional -> ())', 
                                 'var -> ()'])
-        
->>>>>>> b1e00259
+
+class TestDefUseChainsStdlib(TestDefUseChains):
+    ast = _ast
+
 class TestUseDefChains(TestCase):
     ast = _gast
     def checkChains(self, code, ref):
@@ -1299,8 +1292,6 @@
         code = "from foo import bar; bar(1, 2)"
         self.checkChains(code, "Call <- {Constant, Constant, bar}, bar <- {bar}")
 
-if sys.version_info >= (3,6):
-
-    class TestDefUseChainsStdlib(TestDefUseChains):
-        ast = _ast
+class TestUseDefChainsStdlib(TestDefUseChains):
+    ast = _ast
         