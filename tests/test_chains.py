from contextlib import contextmanager
from unittest import TestCase, skipIf
import unittest
import beniget.standard
import io
import sys
import ast as _ast
import gast as _gast
import gast.gast as _gast_module

# Show full diff in unittest
unittest.util._MAX_LENGTH=2000

def replace_deprecated_names(out):
    return out.replace(
        'Num', 'Constant'
    ).replace(
        'Ellipsis', 'Constant'
    ).replace(
        'Str', 'Constant'
    ).replace(
        'Bytes', 'Constant'
    )

@contextmanager
def captured_output():
    new_out, new_err = io.StringIO(), io.StringIO()
    old_out, old_err = sys.stdout, sys.stderr
    try:
        sys.stdout, sys.stderr = new_out, new_err
        yield sys.stdout, sys.stderr
    finally:
        sys.stdout, sys.stderr = old_out, old_err

<<<<<<< HEAD
class StrictDefUseChains(beniget.DefUseChains):
    def warn(self, msg, node):
        raise RuntimeError(
            "W: {} at {}:{}".format(
                msg, node.lineno, node.col_offset
            )
        )

class TestDefUseChains(TestCase):
    def checkChains(self, code, ref, strict=True):
        node = ast.parse(code)
=======
gast_nodes = tuple(getattr(_gast, t[0]) for t in _gast_module._nodes)

def getDefUseChainsType(node):
    if isinstance(node, gast_nodes):
        return beniget.DefUseChains
    return beniget.standard.DefUseChains

def getStrictDefUseChains(node):
    class StrictDefUseChains(getDefUseChainsType(node)):
            def warn(self, msg, node):
                raise RuntimeError(
                    "W: {} at {}:{}".format(
                        msg, node.lineno, node.col_offset
                    )
                )
    return StrictDefUseChains

def getUseDefChainsType(node):
    if isinstance(node, gast_nodes):
        return beniget.UseDefChains
    return beniget.standard.UseDefChains

class TestDefUseChains(TestCase):
    ast = _gast
    maxDiff = None
    def checkChains(self, code, ref, strict=True):
        node = self.ast.parse(code)
>>>>>>> 10e8ca86
        if strict:
            c = getStrictDefUseChains(node)()
        else:
            c = getDefUseChainsType(node)()
        
        c.visit(node)
        self.assertEqual(c.dump_chains(node), ref)        
        return node, c
    
    def checkUseDefChains(self, code, ref, strict=True):
        node = ast.parse(code)
        if strict:
            c = StrictDefUseChains()
        else:
            c = beniget.DefUseChains()
        c.visit(node)
        cc = beniget.UseDefChains(c)

        self.assertEqual(str(cc), ref)

    def test_simple_expression(self):
        code = "a = 1; a + 2"
        self.checkChains(code, ["a -> (a -> (BinOp -> ()))"])

    def test_expression_chain(self):
        code = "a = 1; (- a + 2) > 0"
        self.checkChains(code, ["a -> (a -> (UnaryOp -> (BinOp -> (Compare -> ()))))"])

    def test_ifexp_chain(self):
        code = "a = 1; a + 1 if a else - a"
        self.checkChains(
            code,
            [
                "a -> ("
                "a -> (IfExp -> ()), "
                "a -> (BinOp -> (IfExp -> ())), "
                "a -> (UnaryOp -> (IfExp -> ()))"
                ")"
            ],
        )

    def test_type_destructuring_tuple(self):
        code = "a, b = range(2); a"
        self.checkChains(code, ["a -> (a -> ())", "b -> ()"])

    def test_type_destructuring_list(self):
        code = "[a, b] = range(2); a"
        self.checkChains(code, ["a -> (a -> ())", "b -> ()"])

    def test_type_destructuring_for(self):
        code = "for a, b in ((1,2), (3,4)): a"
        self.checkChains(code, ["a -> (a -> ())", "b -> ()"])

    def test_type_destructuring_starred(self):
        code = "a, *b = range(2); b"
        self.checkChains(code, ['a -> ()', 'b -> (b -> ())'])

    def test_assign_in_loop(self):
        code = "a = 2\nwhile 1: a = 1\na"
        self.checkChains(code, ["a -> (a -> ())", "a -> (a -> ())"])

    def test_reassign_in_loop(self):
        code = "m = 1\nfor i in [1, 2]:\n m = m + 1"
        self.checkChains(
            code, ["m -> (m -> (BinOp -> ()))", "i -> ()", "m -> (m -> (BinOp -> ()))"]
        )

    def test_continue_in_loop(self):
        code = "for i in [1, 2]:\n if i: m = 1; continue\n m = 1\nm"
        self.checkChains(
            code, ['i -> (i -> ())', 'm -> (m -> ())', 'm -> (m -> ())']
        )

    def test_break_in_loop(self):
        code = "for i in [1, 2]:\n if i: m = 1; continue\n m = 1\nm"
        self.checkChains(
            code, ['i -> (i -> ())', 'm -> (m -> ())', 'm -> (m -> ())']
        )

    def test_augassign(self):
        code = "a = 1; a += 2; a"
        self.checkChains(code, ['a -> (a -> (a -> ()))'])

    def test_read_global_from_branch(self):
        code = "if 1: a = 1\ndef foo():\n def bar(): global a; return a"
        self.checkChains(code, ['a -> (a -> ())',
                                'foo -> ()'])

    def test_augassign_undefined_global(self):
        code = "def foo():\n def bar():\n  global x\n  x+=1; x"
        self.checkChains(code, ['foo -> ()', 'x -> (x -> ())'], strict=False)

    def test_expanded_augassign(self):
        code = "a = 1; a = a + 2"
        self.checkChains(code, ["a -> (a -> (BinOp -> ()))", "a -> ()"])

    def test_augassign_in_loop(self):
        code = "a = 1\nfor i in [1]:\n a += 2\na"
        self.checkChains(code, ['a -> (a -> ((#1), a -> ()), a -> ())',
                                'i -> ()'])

    def test_assign_in_while_in_conditional(self):
        code = """
G = 1
while 1:
    if 1:
        G = 1
    G"""
        self.checkChains(code, ['G -> (G -> ())',
                                'G -> (G -> ())'])

    def test_assign_in_loop_in_conditional(self):
        code = """
G = 1
for _ in [1]:
    if 1:
        G = 1
    G"""
        self.checkChains(code, ['G -> (G -> ())',
                                '_ -> ()',
                                'G -> (G -> ())'])

    def test_simple_print(self):
        code = "a = 1; print(a)"
        self.checkChains(code, ["a -> (a -> (Call -> ()))"])

    def test_simple_redefinition(self):
        code = "a = 1; a + 2; a = 3; +a"
        self.checkChains(
            code, ["a -> (a -> (BinOp -> ()))", "a -> (a -> (UnaryOp -> ()))"]
        )

    def test_simple_for(self):
        code = "for i in [1,2,3]: j = i"
        self.checkChains(code, ["i -> (i -> ())", "j -> ()"])

    def test_simple_for_orelse(self):
        code = "for i in [1,2,3]: pass\nelse: i = 4\ni"
        self.checkChains(
            code,
            [
                # assign in loop iteration
                "i -> (i -> ())",
                # assign in orelse
                "i -> (i -> ())",
            ],
        )

    def test_for_break(self):
        code = "i = 8\nfor i in [1,2]:\n break\n i = 3\ni"
        self.checkChains(
            code,
            ['i -> (i -> ())',
             'i -> (i -> ())',
             'i -> ()'])

    def test_for_pass(self):
        code = "i = 8\nfor i in []:\n pass\ni"
        self.checkChains(
            code,
            ['i -> (i -> ())',
             'i -> (i -> ())'])

    def test_complex_for_orelse(self):
        code = "I = J = 0\nfor i in [1,2]:\n if i < 3: I = i\nelse:\n if 1: J = I\nJ"
        self.checkChains(
            code,
            ['I -> (I -> ())',
             'J -> (J -> ())',
             'i -> (i -> (Compare -> ()), i -> ())',
             'I -> (I -> ())',
             'J -> (J -> ())']
        )

    def test_simple_while(self):
        code = "i = 2\nwhile i: i = i - 1\ni"
        self.checkChains(
            code,
            [
                # first assign, out of loop
                "i -> (i -> (), i -> (BinOp -> ()), i -> ())",
                # second assign, in loop
                "i -> (i -> (), i -> (BinOp -> ()), i -> ())",
            ],
        )

    def test_while_break(self):
        code = "i = 8\nwhile 1:\n break\n i = 3\ni"
        self.checkChains(
            code,
            ['i -> (i -> ())',
             'i -> ()'])

    def test_while_cond_break(self):
        code = "i = 8\nwhile 1:\n if i: i=1;break\ni"
        self.checkChains(
            code,
            ['i -> (i -> (), i -> ())', 'i -> (i -> ())'])

    def test_straight_raise(self):
        code = "raise next([e for e in [1]])"
        self.checkChains(code, [])

    def test_redefinition_in_comp(self):
        code = "[name for name in 'hello']\nfor name in 'hello':name"
        self.checkChains(
                code,
                ['name -> (name -> ())'])
        
    def test_nested_while(self):
        code = '''
done = 1
while done:

    while done:
        if 1:
            done = 1
            break

        if 1:
            break'''


        self.checkChains(
            code,
            ['done -> (done -> (), done -> ())',
             'done -> (done -> (), done -> ())']
            )

    def test_while_cond_continue(self):
        code = "i = 8\nwhile 1:\n if i: i=1;continue\ni"
        self.checkChains(
            code,
            ['i -> (i -> (), i -> ())', 'i -> (i -> (), i -> ())'])

    def test_complex_while_orelse(self):
        code = "I = J = i = 0\nwhile i:\n if i < 3: I = i\nelse:\n if 1: J = I\nJ"
        self.checkChains(
            code,
            [
                "I -> (I -> ())",
                "J -> (J -> ())",
                "i -> (i -> (), i -> (Compare -> ()), i -> ())",
                "J -> (J -> ())",
                "I -> (I -> ())",
            ],
        )

    def test_while_orelse_break(self):
        code = "I = 0\nwhile I:\n if 1: I = 1; break\nelse: I"
        self.checkChains(
            code,
            ['I -> (I -> (), I -> ())',
             'I -> ()'],
        )

    def test_while_nested_break(self):
        code = "i = 8\nwhile i:\n if i: break\n i = 3\ni"
        self.checkChains(
            code,
            ['i -> (i -> (), i -> (), i -> ())',
             'i -> (i -> (), i -> (), i -> ())'])

    def test_if_true_branch(self):
        code = "if 1: i = 0\ni"
        self.checkChains(code, ["i -> (i -> ())"])

    def test_if_false_branch(self):
        code = "if 1: pass\nelse: i = 0\ni"
        self.checkChains(code, ["i -> (i -> ())"])

    def test_if_both_branch(self):
        code = "if 1: i = 1\nelse: i = 0\ni"
        self.checkChains(code, ["i -> (i -> ())"] * 2)

    def test_if_in_loop(self):
        code = "for _ in [0, 1]:\n if _: i = 1\n else: j = i\ni"
        self.checkChains(code, ["_ -> (_ -> ())", "i -> (i -> (), i -> ())", "j -> ()"])

    def test_with_handler(self):
        code = 'with open("/dev/null") as x: pass\nx'
        self.checkChains(code, ["x -> (x -> ())"])

    def test_simple_try(self):
        code = 'try: e = open("/dev/null")\nexcept Exception: pass\ne'
        self.checkChains(code, ["e -> (e -> ())"])

    def test_simple_except(self):
        code = "try: pass\nexcept Exception as e: pass\ne"
        self.checkChains(code, ["e -> (e -> ())"])

    def test_simple_try_except(self):
        code = 'try: f = open("")\nexcept Exception as e: pass\ne;f'
        self.checkChains(code, ["f -> (f -> ())", "e -> (e -> ())"])

    def test_redef_try_except(self):
        code = 'try: f = open("")\nexcept Exception as f: pass\nf'
        self.checkChains(code, ["f -> (f -> ())", "f -> (f -> ())"])

    def test_simple_import(self):
        code = "import x; x"
        self.checkChains(code, ["x -> (x -> ())"])

    def test_simple_import_as(self):
        code = "import x as y; y()"
        self.checkChains(code, ["y -> (y -> (Call -> ()))"])
    
    def test_simple_lambda(self):
        node, c = self.checkChains( "lambda y: True", [])
        self.assertEqual(c.dump_chains(node.body[0].value), ['y -> ()'])
    
    def test_lambda_defaults(self):
        node, c = self.checkChains( "x=y=1;(lambda y, x=x: (True, x, y, z)); x=y=z=2", 
                                   ['x -> (x -> (Lambda -> ()))',
                                    'y -> ()', 
                                    'x -> ()', 
                                    'y -> ()',
                                    'z -> (z -> (Tuple -> (Lambda -> ())))']) 
        self.assertEqual(c.dump_chains(node.body[1].value), [
            'y -> (y -> (Tuple -> (Lambda -> ())))',
            'x -> (x -> (Tuple -> (Lambda -> ())))',
        ])

    def test_lambda_varargs(self):
        node, c = self.checkChains( "lambda *args: args", [])
        self.assertEqual(c.dump_chains(node.body[0].value), ['args -> (args -> (Lambda -> ()))'])
    
    def test_lambda_kwargs(self):
        node, c = self.checkChains( "lambda **kwargs: kwargs", [])
        self.assertEqual(c.dump_chains(node.body[0].value), ['kwargs -> (kwargs -> (Lambda -> ()))'])

    def test_multiple_import_as(self):
        code = "import x as y, z; y"
        self.checkChains(code, ["y -> (y -> ())", "z -> ()"])

    def test_import_from(self):
        code = "from  y import x; x"
        self.checkChains(code, ["x -> (x -> ())"])

    def test_import_from_as(self):
        code = "from  y import x as z; z"
        self.checkChains(code, ["z -> (z -> ())"])

    def test_multiple_import_from_as(self):
        code = "from  y import x as z, w; z"
        self.checkChains(code, ["z -> (z -> ())", "w -> ()"])

    def test_method_function_conflict(self):
        code = "def foo():pass\nclass C:\n def foo(self): foo()"
        self.checkChains(code, ["foo -> (foo -> (Call -> ()))", "C -> ()"])

    def test_nested_if(self):
        code = "f = 1\nif 1:\n if 1:pass\n else: f=1\nelse: f = 1\nf"
        self.checkChains(code, ["f -> (f -> ())", "f -> (f -> ())", "f -> (f -> ())"])

    def test_nested_if_else(self):
        code = "f = 1\nif 1: f = 1\nelse:\n if 1:pass\n else: f=1\nf"
        self.checkChains(code, ["f -> (f -> ())", "f -> (f -> ())", "f -> (f -> ())"])

    def test_try_except(self):
        code = "f = 1\ntry: \n len(); f = 2\nexcept: pass\nf"
        self.checkChains(code, ["f -> (f -> ())", "f -> (f -> ())"])

    def test_attr(self):
        code = "import numpy as bar\ndef foo():\n return bar.zeros(2)"
        self.checkChains(
            code, ["bar -> (bar -> (Attribute -> (Call -> ())))", "foo -> ()"]
        )

    def test_class_decorator(self):
        code = "from some import decorator\n@decorator\nclass C:pass"
        self.checkChains(code, ["decorator -> (decorator -> (C -> ()))", "C -> ()"])

    def test_class_base(self):
        code = "class A:pass\nclass B(A):pass"
        self.checkChains(code, ["A -> (A -> (B -> ()))", "B -> ()"])

    def test_def_used_in_self_default(self):
        code = "def foo(x:foo): return foo"
        node = self.ast.parse(code)
        c = getDefUseChainsType(node)()
        c.visit(node)
        self.assertEqual(c.dump_chains(node), ["foo -> (foo -> ())"])

    def test_unbound_class_variable(self):
        code = '''
def middle():
    x = 1
    class mytype(str):
        x = x+1 # <- this triggers NameError: name 'x' is not defined
    return x
        '''
        node = self.ast.parse(code)
        c = getDefUseChainsType(node)()
        c.visit(node)
        self.assertEqual(c.dump_chains(node.body[0]), ['x -> (x -> ())', 'mytype -> ()'])

    def test_unbound_class_variable2(self):
        code = '''class A:\n  a = 10\n  def f(self):\n    return a # a is not defined'''
        node = self.ast.parse(code)
        c = getDefUseChainsType(node)()
        c.visit(node)
        self.assertEqual(c.dump_chains(node.body[0]), ['a -> ()', 'f -> ()'])

    def test_unbound_class_variable3(self):
        code = '''class A:\n  a = 10\n  class I:\n    b = a + 1 # a is not defined'''
        node = self.ast.parse(code)
        c = getDefUseChainsType(node)()
        c.visit(node)
        self.assertEqual(c.dump_chains(node.body[0]), ['a -> ()', 'I -> ()'])

    def test_unbound_class_variable4(self):
        code = '''class A:\n  a = 10\n  f = lambda: a # a is not defined'''
        node = self.ast.parse(code)
        c = getDefUseChainsType(node)()
        c.visit(node)
        self.assertEqual(c.dump_chains(node.body[0]), ['a -> ()', 'f -> ()'])

    def test_unbound_class_variable5(self):
        code = '''class A:\n  a = 10\n  b = [a for _ in range(10)]  # a is not defined'''
        node = self.ast.parse(code)
        c = getDefUseChainsType(node)()
        c.visit(node)
        self.assertEqual(c.dump_chains(node.body[0]), ['a -> ()', 'b -> ()'])
        
    def test_functiondef_returns(self):
        code = "x = 1\ndef foo() -> x: pass"
        self.checkChains(code, ['x -> (x -> ())', 'foo -> ()'])

    def test_arg_annotation(self):
        code = "type_ = int\ndef foo(bar: type_): pass"
        self.checkChains(code, ["type_ -> (type_ -> ())", "foo -> ()"])


    def test_annotation_inner_class(self):

        code = '''
def outer():
    def middle():
        class mytype(str):
            def count(self) -> mytype: # this should trigger unbound identifier
                def c(x) -> mytype(): # this one shouldn't
                    ...
        '''
        node = self.ast.parse(code)
        c = getDefUseChainsType(node)()
        c.visit(node)
        self.assertEqual(c.dump_chains(node.body[0].body[0]), ['mytype -> (mytype -> (Call -> ()))'])

    def check_message(self, code, expected_messages, filename=None):
        node = self.ast.parse(code)
        c = getDefUseChainsType(node)(filename)
        with captured_output() as (out, err):
            c.visit(node)

        if not out.getvalue():
            produced_messages = []
        else:
            produced_messages = out.getvalue().strip().split("\n")

        self.assertEqual(len(expected_messages), len(produced_messages),
                         produced_messages)
        for expected, produced in zip(expected_messages, produced_messages):
            self.assertIn(expected, produced,
                          "actual message does not contains expected message")

    def test_unbound_identifier_message_format(self):
        code = "foo(1)\nbar(2)"
        self.check_message(code, ["<unknown>:1", "<unknown>:2"])
        self.check_message(code, ["foo.py:1", "foo.py:2"], filename="foo.py")

    def test_unbound_class_variable_reference_message_format(self):
        code = "class A:\n a = 10\n def f(self): return a # a is undef"
        self.check_message(code, ["unbound identifier 'a' at <unknown>:3"])

    def test_no_unbound_local_identifier_in_comp(self):
        code = "a = []; b = [1 for i in a]"
        self.check_message(code, [])

    def test_maybe_unbound_identifier_message_format(self):
        code = "x = 1\ndef foo(): y = x; x = 2"
        self.check_message(code,
                           ["unbound identifier 'x' at <unknown>:2"])

    def test_unbound_local_identifier_in_func(self):
        code = "def A():\n x = 1\n class B: x = x"
        self.check_message(code,
                           ["unbound identifier 'x' at <unknown>:3"])

    def test_unbound_local_identifier_in_method(self):
        code = "class A:pass\nclass B:\n def A(self) -> A:pass"
        self.check_message(code, [])

    def test_unbound_local_identifier_nonlocal(self):
        code = "def A():\n x = 1\n class B: nonlocal x; x = x"
        self.check_message(code, [])


    def test_assign_uses_class_level_name(self):
        code = '''
visit_Name = object
class Visitor:
    def visit_Name(self, node):pass
    visit_Attribute = visit_Name
'''
        node = self.ast.parse(code)
        c = getDefUseChainsType(node)()
        c.visit(node)
        self.assertEqual(c.dump_chains(node), ['visit_Name -> ()',
                                               'Visitor -> ()'])
        self.assertEqual(c.dump_chains(node.body[-1]),
                         ['visit_Name -> (visit_Name -> ())',
                          'visit_Attribute -> ()'])


    def test_base_class_uses_class_level_same_name(self):
            code = '''
class Attr(object):pass
class Visitor:
    class Attr(Attr):pass
    '''
            node = self.ast.parse(code)
            c = getDefUseChainsType(node)()
            c.visit(node)
            self.assertEqual(c.dump_chains(node),
                             ['Attr -> (Attr -> (Attr -> ()))',
                              'Visitor -> ()'])
            self.assertEqual(c.dump_chains(node.body[-1]), ['Attr -> ()'])
    
    def test_star_assignment(self):
        code = '''
curr, *parts = [1,2,3]
while curr:
    print(curr)
    if parts:
        curr, *parts = parts
    else:
        break
'''
        self.checkChains(code, ['curr -> (curr -> (), curr -> (Call -> ()))', 
                                'parts -> (parts -> (), parts -> ())']*2)
    
    def test_star_assignment_nested(self):
        code = '''
(curr, *parts),i = [1,2,3],0
while curr:
    print(curr)
    if parts:
        (curr, *parts),i = parts,i
    else:
        break
'''
        self.checkChains(code, ['curr -> (curr -> (), curr -> (Call -> ()))',
                                'parts -> (parts -> (), parts -> (Tuple -> ()))',
                                'i -> (i -> (Tuple -> ()))']*2)
    
    def test_attribute_assignment(self):
        code = "d=object();d.name,x = 't',1"
        self.checkChains(code, ['d -> (d -> (Attribute -> ()))',
                                'x -> ()'])

    def test_call_assignment(self):
        code = "NameError().name = 't'"
        self.checkChains(code, [])

    def test_annotation_uses_class_level_name(self):
        code = '''
Thing = object
def f():...
class Visitor:
    Thing = bytes
    def f(): return f()
    def visit_Name(self, node:Thing, fn:f):...
'''
        node = self.ast.parse(code)
        c = getDefUseChainsType(node)()
        c.visit(node)
        self.assertEqual(c.dump_chains(node),
                         ['Thing -> ()',
                          'f -> (f -> (Call -> ()))',
                          'Visitor -> ()'])
        self.assertEqual(c.dump_chains(node.body[-1]),
                         ['Thing -> (Thing -> ())',
                          'f -> (f -> ())',
                          'visit_Name -> ()'])

    def test_assign_uses_class_level_same_name(self):
        code = '''
def visit_Attribute(self, node):pass
class Visitor:
    visit_Attribute = visit_Attribute
'''
        node = self.ast.parse(code)
        c = getDefUseChainsType(node)()
        c.visit(node)
        self.assertEqual(c.dump_chains(node),
            ['visit_Attribute -> (visit_Attribute -> ())',
             'Visitor -> ()'])
        self.assertEqual(c.dump_chains(node.body[-1]),
                         ['visit_Attribute -> ()'])

    def test_unbound_local_identifier_in_augassign(self):
        code = "def A():\n x = 1\n class B: x += 1"
        self.check_message(code,
                           ["unbound identifier 'x' at <unknown>:3"])

    def test_star_import_with_conditional_redef(self):
        code = '''
from math import *

if 1:
    def pop():
        cos()
cos = pop()'''
        self.checkChains(code, [
            '* -> (cos -> (Call -> ()))',
            'pop -> (pop -> (Call -> ()))',
            'cos -> (cos -> (Call -> ()))'
        ])
    
    def test_class_scope_comprehension(self):
        code = '''
class Cls:
    foo = b'1',
    [_ for _ in foo]
    {_ for _ in foo}
    (_ for _ in foo)
    {_:1 for _ in foo}
'''
        node, chains = self.checkChains(code, ['Cls -> ()'])
        self.assertEqual(chains.dump_chains(node.body[0]),
                         ['foo -> ('
                          'foo -> (comprehension -> (ListComp -> ())), '
                          'foo -> (comprehension -> (SetComp -> ())), '
                          'foo -> (comprehension -> (GeneratorExp -> ())), '
                          'foo -> (comprehension -> (DictComp -> ())))'])
    
    def test_class_scope_comprehension_invalid(self):
        code = '''
class Foo:
    x = 5
    y = [x for i in range(1)]
    z = [i for i in range(1) for j in range(x)]
'''
        self.check_message(code, ["W: unbound identifier 'x' at test:4:9", 
                                  "W: unbound identifier 'x' at test:5:44"], 'test')


    @skipIf(sys.version_info < (3, 8), 'Python 3.8 syntax')
    def test_named_expr_simple(self):
        code = '''
if (x := 1):
    y = x + 1'''
        self.checkChains(
            code, ['x -> (x -> (BinOp -> ()))', 'y -> ()']
        )

    @skipIf(sys.version_info < (3, 8), 'Python 3.8 syntax')
    def test_named_expr_complex(self):
        code = '''
if (x := (y := 1) + 1):
    z = x + y'''
        self.checkChains(
            code, ['y -> (y -> (BinOp -> ()))', 'x -> (x -> (BinOp -> ()))', 'z -> ()']
        )

    @skipIf(sys.version_info < (3, 8), 'Python 3.8 syntax')
    def test_named_expr_with_rename(self):
        code = '''
a = 1
if (a := a + a):
    pass'''
        self.checkChains(
            code, ['a -> (a -> (BinOp -> (NamedExpr -> ())), a -> (BinOp -> (NamedExpr -> ())))', 'a -> ()']
        )
    
    @skipIf(sys.version_info < (3, 8), 'Python 3.8 syntax')
    def test_named_expr_comprehension(self):
        # Warlus target should be stored in first non comprehension scope
        code = ('cities = ["Halifax", "Toronto"]\n'
            'if any((witness := city).startswith("H") for city in cities):'
            'witness')
        self.checkChains(
            code, ['cities -> (cities -> (comprehension -> (GeneratorExp -> (Call -> ()))))', 
                   'witness -> (witness -> ())']
        )
        
    @skipIf(sys.version_info < (3, 8), 'Python 3.8 syntax')
    def test_named_expr_comprehension_invalid(self):
        # an assignment expression target name cannot be the same as a 
        # for-target name appearing in any comprehension containing the assignment expression.
        # A further exception applies when an assignment expression occurs in a comprehension whose 
        # containing scope is a class scope. If the rules above were to result in the target 
        # being assigned in that class's scope, the assignment expression is expressly invalid.
        code = '''
stuff = []

# assignment expression cannot rebind comprehension iteration variable
[[(a := a) for _ in range(5)] for a in range(5)] # INVALID
[b := 0 for b, _ in stuff] # INVALID
[c for c in (c := stuff)] # INVALID
[False and (d := 0) for d, _ in stuff] # INVALID
[_ for _, e in stuff if True or (e := 1)] # INVALID

# assignment expression cannot be used in a comprehension iterable expression
[_ for _ in (f := stuff)] # INVALID
[_ for _ in range(2) for _ in (g := stuff)] # INVALID
[_ for _ in [_ for _ in (h := stuff)]] # INVALID
[_ for _ in (lambda: (i := stuff))()] # INVALID

class Example:
    # assignment expression within a comprehension cannot be used in a class body
    [(j := i) for i in range(5)] # INVALID
'''
        # None of the invalid assigned name shows up.
        node, chains = self.checkChains(code, ['stuff -> ()', 'Example -> ()'], strict=False)        
        self.assertEqual(chains.dump_chains(node.body[-1]), [])
        # It triggers useful warnings
        self.check_message(code, ["W: assignment expression cannot rebind comprehension iteration variable 'a' at <unknown>:5:0", 
                                  "W: assignment expression cannot rebind comprehension iteration variable 'b' at <unknown>:6:0", 
                                  'W: assignment expression cannot be used in a comprehension iterable expression at <unknown>:7:0', 
                                  "W: assignment expression cannot rebind comprehension iteration variable 'd' at <unknown>:8:0", 
                                  "W: assignment expression cannot rebind comprehension iteration variable 'e' at <unknown>:9:0", 
                                  'W: assignment expression cannot be used in a comprehension iterable expression at <unknown>:12:0', 
                                  'W: assignment expression cannot be used in a comprehension iterable expression at <unknown>:13:0', 
                                  'W: assignment expression cannot be used in a comprehension iterable expression at <unknown>:14:0', 
                                  'W: assignment expression cannot be used in a comprehension iterable expression at <unknown>:15:0',
                                  'W: assignment expression within a comprehension cannot be used in a class body at <unknown>:19:6'])
    
    def test_annotation_unbound(self):
        code = '''
def f(x:f) -> f: # 'f' annotations are unbound
    ...'''
        self.checkChains(
            code, ['f -> ()'], strict=False
        )
    
    def test_method_annotation_unbound(self):
        code = '''
class S:
    def f(self, x:f) -> f:... # 'f' annotations are unbound
'''
        mod, chains = self.checkChains(
            code, ['S -> ()'], strict=False
        )
        self.assertEqual(chains.dump_chains(mod.body[0]), 
                         ['f -> ()'])
    
    def test_annotation_unbound_pep563(self):
        code = '''
from __future__ import annotations
def f(x:f) -> f: # 'f' annotations are NOT unbound because pep563
    ...'''
        self.checkChains(
            code, ['annotations -> ()', 'f -> (f -> (), f -> ())']
        )
    
    def test_method_annotation_unbound_pep563(self):
        code = '''
from __future__ import annotations
class S:
    def f(self, x:f) -> f:... # 'f' annotations are NOT unbound because pep563
'''
        mod, chains = self.checkChains(
            code, ['annotations -> ()', 'S -> ()']
        )
        self.assertEqual(chains.dump_chains(mod.body[1]), 
                         ['f -> (f -> (), f -> ())'])
    
    def test_import_dotted_name_binds_first_name(self):
        code = '''import collections.abc;collections;collections.abc'''
        self.checkChains(
            code, ['collections -> (collections -> (), collections -> (Attribute -> ()))']
        )

    def test_multiple_wildcards_may_bind(self):
        code = '''from abc import *; from collections import *;name1; from mod import *;name2'''
        self.checkChains(
            code, ['* -> (name1 -> (), name2 -> ())','* -> (name1 -> (), name2 -> ())','* -> (name2 -> ())']
        )
    
    def test_wildcard_may_override(self):
        # we could argue that the wildcard import might override name2,
        # but we're currently ignoring these kind of scenarios.
        code = '''name2=True;from abc import *;name2'''
        self.checkChains(
            code, ['name2 -> (name2 -> ())', '* -> ()']
        )

    def test_annotation_use_upper_scope_variables(self):
        code = '''
from typing import Union
class Attr:
    ...
class Thing:
    ...
class System:
    Thing = bytes
    @property
    def Attr(self) -> Union[Attr, Thing]:...
'''
        self.checkChains(
            code, ['Union -> (Union -> (Subscript -> ()))',
                    'Attr -> (Attr -> (Tuple -> (Subscript -> ())))',
                    'Thing -> ()',
                    'System -> ()',]
        )
    
    def test_future_annotation_class_var(self):
        code = '''
from __future__ import annotations
from typing import Type
class System:
    Thing = bytes
    @property
    def Attribute(self) -> Type[Thing]:...
'''     
        
        mod, chains = self.checkChains(
            code, ['annotations -> ()',
            'Type -> (Type -> (Subscript -> ()))', 'System -> ()']
        )
        # locals of System
        self.assertEqual(chains.dump_chains(mod.body[-1]), [
            'Thing -> (Thing -> (Subscript -> ()))', 
            'Attribute -> ()'
        ])
        
    def test_pep0563_annotations(self):

        # code taken from https://peps.python.org/pep-0563/

        code = '''
# beniget can probably understand this code without the future import
from __future__ import annotations
from typing import TypeAlias, Mapping, Dict, Type
class C:
    
    def method(self) -> C.field:  # this is OK
        ...

    def method(self) -> field:  # this is OK
        ...

    def method(self) -> C.D:  # this is OK
        ...

    def method(self, x:field) -> D:  # this is OK
        ...

    field:TypeAlias = 'Mapping'

    class D:
        field2:TypeAlias = 'Dict'
        def method(self) -> C.D.field2:  # this is OK
            ...

        def method(self) -> D.field2:  # this FAILS, class D is local to C
            ...                        # and is therefore only available
                                       # as C.D. This was already true
                                       # before the PEP. 
                                       # We check first the globals, then the locals
                                       # of the class D, and 'D' is not defined in either
                                       # of those, it defined in the locals of class C.

        def method(self, x:field2) -> field2:  # this is OK
            ...

        def method(self, x) -> field:  # this FAILS, field is local to C and
                                    # is therefore not visible to D unless
                                    # accessed as C.field. This was already
                                    # true before the PEP.
            ...

        def Thing(self, y:Type[Thing]) -> Thing: # this is OK, and it links to the top level Thing.
            ...

Thing:TypeAlias = 'Mapping'
''' 

        with captured_output() as (out, err):
            node, c = self.checkChains(
                code, 
                    ['annotations -> ()',
                    'TypeAlias -> (TypeAlias -> (), TypeAlias -> (), TypeAlias -> ())',
                    'Mapping -> ()',
                    'Dict -> ()',
                    'Type -> (Type -> (Subscript -> ()))',
                    'C -> (C -> (Attribute -> ()), C -> (Attribute -> ()), C -> (Attribute -> '
                    '(Attribute -> ())))',
                    'Thing -> (Thing -> (), Thing -> (Subscript -> ()))'], 
                strict=False
            )
        produced_messages = out.getvalue().strip().split("\n")

        expected_warnings = [
            "W: unbound identifier 'field'",
            "W: unbound identifier 'D'",
        ]

        assert len(produced_messages) == len(expected_warnings), produced_messages
        assert all(any(w in pw for pw in produced_messages) for w in expected_warnings)

        # locals of C
        self.assertEqual(c.dump_chains(node.body[-2]), 
                         ['method -> ()',
                            'method -> ()',
                            'method -> ()',
                            'method -> ()',
                            'field -> (field -> (), field -> ())',
                            'D -> (D -> ())'])
        
        # locals of D
        self.assertEqual(c.dump_chains(node.body[-2].body[-1]), 
                         ['field2 -> (field2 -> (), field2 -> ())',
                            'method -> ()',
                            'method -> ()',
                            'method -> ()',
                            'method -> ()',
                            'Thing -> ()'])

    def test_pep563_self_referential_annotation(self):
        code = '''
"""
module docstring
"""
from __future__ import annotations
class B:
    A: A # this should point to the top-level class
class A:
    A: 'str'
'''
        self.checkChains(
                code, 
                ['annotations -> ()',
                 'B -> ()', 
                 'A -> (A -> ())'], # good
                strict=False
            )

        code = '''
from __future__ import annotations
class A:
    A: 'str'
class B:
    A: A # this should point to the top-level class
'''
        self.checkChains(
                code, 
                ['annotations -> ()',
                 'A -> (A -> ())', 
                 'B -> ()'], 
                strict=False
            )
    
    def test_wilcard_import_annotation(self):
        code = '''
from typing import *
primes: List[int] # should resolve to the star
        '''

        self.checkChains(
                code, 
                ['* -> (List -> (Subscript -> ()))', 'primes -> ()'],
                strict=False
            )
        # same with 'from __future__ import annotations'
        self.checkChains(
                'from __future__ import annotations\n' + code, 
                ['annotations -> ()', '* -> (List -> (Subscript -> ()))', 'primes -> ()'],
                strict=False
            )
    
    def test_wilcard_import_annotation_and_global_scope(self):
        # we might argue that it should resolve to both the wildcard 
        # defined name and the type alias, but we're currently ignoring these
        # kind of scenarios.
        code = '''
from __future__ import annotations
from typing import *
primes: List[int]
List = list
    '''

        self.checkChains(
                code, 
                ['annotations -> ()',
                '* -> ()',
                'primes -> ()',
                'List -> (List -> (Subscript -> ()))'],
                strict=False
            )
    
    def test_annotation_in_functions_locals(self):
        
        code = '''
class A:... # this one for pep 563 style
def generate():
    class A(int):... # this one for runtime style
    class C:
        field: A = 1
        def method(self, arg: A) -> None: ...
    return C
X = generate()
        '''

        # runtime style
        mod, chains = self.checkChains(
                code, 
                ['A -> ()', 
                 'generate -> (generate -> (Call -> ()))', 
                 'X -> ()'],
            )
        self.assertEqual(chains.dump_chains(mod.body[1]), 
                         ['A -> (A -> (), A -> ())', 
                          'C -> (C -> ())'])

        # pep 563 style
        mod, chains = self.checkChains(
                'from __future__ import annotations\n' + code, 
                ['annotations -> ()', 
                 'A -> (A -> (), A -> ())',
                 'generate -> (generate -> (Call -> ()))', 
                 'X -> ()'],
            )
        self.assertEqual(chains.dump_chains(mod.body[2]), 
                         ['A -> ()', 
                          'C -> (C -> ())'])

    def test_annotation_in_inner_functions_locals(self):

        code = '''
mytype = mytype2 = object
def outer():
    def middle():
        def inner(a:mytype, b:mytype2): pass
        class mytype(str):
            ...
        return inner
    class mytype2(int):
        ...
    return middle()
fn = outer()
        '''

        mod = self.ast.parse(code)
        chains = getDefUseChainsType(mod)('test')
        with captured_output() as (out, err):
            chains.visit(mod)
        
        produced_messages = out.getvalue().strip().split("\n")

        self.assertEqual(produced_messages, ["W: unbound identifier 'mytype' at test:5:20"])

        self.assertEqual(
                chains.dump_chains(mod), 
                ['mytype -> ()', 
                 'mytype2 -> ()', 
                 'outer -> (outer -> (Call -> ()))', 
                 'fn -> ()'],
            )
        
        self.assertEqual(chains.dump_chains(mod.body[1]), 
                         ['middle -> (middle -> (Call -> ()))', 
                          'mytype2 -> (mytype2 -> ())'])
        self.assertEqual(chains.dump_chains(mod.body[1].body[0]), 
                         ['inner -> (inner -> ())', 
                          'mytype -> ()']) # annotation is unbound, so not linked here (and a warning is emitted)

        # in this case, the behaviour changes radically with pep 563

        mod, chains = self.checkChains(
                'from __future__ import annotations\n' + code, 
                ['annotations -> ()', 
                 'mytype -> (mytype -> ())', 
                 'mytype2 -> (mytype2 -> ())', 
                 'outer -> (outer -> (Call -> ()))', 
                 'fn -> ()'],
            )
        self.assertEqual(chains.dump_chains(mod.body[2]), 
                         ['middle -> (middle -> (Call -> ()))', 
                          'mytype2 -> ()'])
        self.assertEqual(chains.dump_chains(mod.body[2].body[0]), 
                         ['inner -> (inner -> ())', 
                          'mytype -> ()'])

        # but if we remove 'mytype = mytype2 = object' and 
        # keep the __future__ import then all anotations refers 
        # to the inner classes. 

    def test_lookup_scopes(self):
<<<<<<< HEAD
        from beniget.beniget import _get_lookup_scopes, def695
        mod, fn, cls, lambd, gen, comp, typeparams = ast.Module(), ast.FunctionDef(), ast.ClassDef(), ast.Lambda(), ast.GeneratorExp(), ast.DictComp(), def695(body=[], d=ast.FunctionDef())
=======
        from beniget.beniget import _get_lookup_scopes
        mod, fn, cls, lambd, gen, comp = self.ast.Module(), self.ast.FunctionDef(), self.ast.ClassDef(), self.ast.Lambda(), self.ast.GeneratorExp(), self.ast.DictComp()
>>>>>>> 10e8ca86
        assert _get_lookup_scopes((mod, fn, fn, fn, cls)) == [mod, fn, fn, fn, cls]
        assert _get_lookup_scopes((mod, fn, fn, fn, cls, fn)) == [mod, fn, fn, fn, fn]
        assert _get_lookup_scopes((mod, cls, fn)) == [mod, fn]
        assert _get_lookup_scopes((mod, cls, fn, cls, fn)) == [mod, fn, fn]
        assert _get_lookup_scopes((mod, cls, fn, lambd, gen)) == [mod, fn, lambd, gen]
        assert _get_lookup_scopes((mod, fn, comp)) == [mod, fn, comp]
        assert _get_lookup_scopes((mod, fn)) == [mod, fn]
        assert _get_lookup_scopes((mod, cls)) == [mod, cls]
        assert _get_lookup_scopes((mod,)) == [mod]
        assert _get_lookup_scopes((mod, typeparams)) == [mod, typeparams]
        assert _get_lookup_scopes((mod, typeparams, typeparams)) == [mod, typeparams, typeparams]
        assert _get_lookup_scopes((mod, cls, typeparams)) == [mod, cls, typeparams]
        assert _get_lookup_scopes((mod, cls, cls, typeparams)) == [mod, cls, typeparams]
        assert _get_lookup_scopes((mod, cls, cls, typeparams, fn)) == [mod, typeparams, fn]

        with self.assertRaises(ValueError, msg='invalid heads: must include at least one element'):
            _get_lookup_scopes(())

    def test_annotation_inner_inner_fn(self):
        code = '''
def outer():
    def middle():
        def inner(a:mytype): 
            ...
    class mytype(str):...
'''
        mod, chains = self.checkChains(
                code, 
                ['outer -> ()',],
            )
        self.assertEqual(chains.dump_chains(mod.body[0]), 
                         ['middle -> ()',
                          'mytype -> (mytype -> ())'])

        mod, chains = self.checkChains(
            'from __future__ import annotations\n' + code,
             ['annotations -> ()',
              'outer -> ()',],
        )
        self.assertEqual(chains.dump_chains(mod.body[1]), 
                         ['middle -> ()',
                          'mytype -> (mytype -> ())'])
    

    def test_annotation_very_nested(self):
        
        # this code does not produce any pyright warnings
        code = '''
from __future__ import annotations

# when the following line is defined, 
# all annotations references points to it.
# when it's not defined, all anotation points
# to the inner classes. 
# in both cases pyright doesn't report any errors.
mytype = mytype2 = object

def outer():
    def middle():
        def inner(a:mytype, b:mytype2): 
            return getattr(a, 'count')(b)
        class mytype(str):
            class substr(int):
                ...
            def count(self, sep:substr) -> mytype:
                def c(x:mytype, y:mytype2) -> mytype:
                    return mytype('{},{}'.format(x,y))
                return c(self, mytype2(sep))
        return inner(mytype(), mytype2())
    class mytype2(int):
        ...
    return middle()
fn = outer()
        '''

        mod, chains = self.checkChains(
                code, 
                ['annotations -> ()',
                'mytype -> (mytype -> (), mytype -> (), mytype -> (), mytype -> ())',
                'mytype2 -> (mytype2 -> (), mytype2 -> ())',
                'outer -> (outer -> (Call -> ()))',
                'fn -> ()'],
            )
        self.assertEqual(chains.dump_chains(mod.body[2]), 
                         ['middle -> (middle -> (Call -> ()))',
                          'mytype2 -> (mytype2 -> (Call -> (Call -> ())), '
                          'mytype2 -> (Call -> (Call -> ())))'])
        self.assertEqual(chains.dump_chains(mod.body[2].body[0]), 
                         ['inner -> (inner -> (Call -> ()))',
                          'mytype -> (mytype -> (Call -> (Call -> ())), mytype -> (Call -> ()))'])

        mod, chains = self.checkChains(
                code.replace('mytype = mytype2 = object', 'pass'), 
                ['annotations -> ()',
                'outer -> (outer -> (Call -> ()))',
                'fn -> ()'],
            )
        self.assertEqual(chains.dump_chains(mod.body[2]), 
                         ['middle -> (middle -> (Call -> ()))',
                          'mytype2 -> (mytype2 -> (Call -> (Call -> ())), '
                                       'mytype2 -> (Call -> (Call -> ())), '
                                       'mytype2 -> (), '
                                       'mytype2 -> ())'])
        self.assertEqual(chains.dump_chains(mod.body[2].body[0]), 
                         ['inner -> (inner -> (Call -> ()))',
                          'mytype -> (mytype -> (Call -> (Call -> ())), '
                                     'mytype -> (Call -> ()), '
                                     'mytype -> (), '
                                     'mytype -> (), '
                                     'mytype -> (), '
                                     'mytype -> ())'])
    
    def test_pep563_type_alias_override_class(self):
        code = '''
from __future__ import annotations
class B:
    A: A # this should point to the top-level alias
class A:
    A: A # this should point to the top-level alias
A = bytes
'''
        self.checkChains(
                code, 
                ['annotations -> ()',
                 'B -> ()', 
                 'A -> ()',
                 'A -> (A -> (), A -> ())'], # good
                strict=False
            )
    
    def test_annotation_def_is_not_assign_target(self):
        code = 'from typing import Optional; var:Optional'
        self.checkChains(code, ['Optional -> (Optional -> ())', 
                                'var -> ()'])
    
    def test_pep563_disallowed_expressions(self):
        cases = [
            "def func(a: (yield)) -> ...: ...",
            "def func(a: ...) -> (yield from []): ...",
            "def func(*a: (y := 3)) -> ...: ...",
            "def func(**a: (await 42)) -> ...: ...",

            "x: (yield) = True",
            "x: (yield from []) = True",
            "x: (y := 3) = True",
            "x: (await 42) = True",]

        for code in cases:
            code = f'from __future__ import annotations\n' + code
            with self.subTest(code):
                self.check_message(code, ['cannot be used in annotation-like scopes'])
        
<<<<<<< HEAD
        for code in cases:
            with self.subTest(code):
                # From python 3.13, this should generate the same error.
                self.check_message(code, [])
    
    # PEP-695 test cases taken from https://github.com/python/cpython/pull/103764/files
    # but also https://github.com/python/cpython/pull/109297/files and
    # https://github.com/python/cpython/pull/109123/files

    @skipIf(sys.version_info < (3,12), "Python 3.12 syntax")
    def test_pep695_typeparams_name_collision_01(self):
        # The following code triggers syntax error at runtime.
        # But detecting this would required beniget to keep track of the 
        # names of type parameters and validate them like we validate comprehensions or annotations. 
        # We don't do it for functions currently, so it doesn't make sens to do it for 
        # type parameters at this time.
        code = """def func[**A, A](): ..."""
        self.checkChains(code, ['func -> ()'])
        self.checkUseDefChains(code, 'func <- {A, A}')
    
    @skipIf(sys.version_info < (3,12), "Python 3.12 syntax")
    def test_pep695_typeparams_name_non_collision_02(self):
        code = """def func[A](A): return A"""
        self.checkChains(code, ['func -> ()'])
        self.checkUseDefChains(code, 'A <- {A}, A <- {}, func <- {A}')

    @skipIf(sys.version_info < (3,12), "Python 3.12 syntax")
    def test_pep695_typeparams_name_non_collision_03(self):
        code = """def func[A](*A): return A"""
        self.checkChains(code, ['func -> ()'])
        self.checkUseDefChains(code, 'A <- {A}, A <- {}, func <- {A}')

    @skipIf(sys.version_info < (3,12), "Python 3.12 syntax")
    def test_pep695_typeparams_name_non_collision_04(self):
        # Mangled names should not cause a conflict.
        code = """class ClassA:\n def func[__A](self, __A): return __A"""
        self.checkChains(code, ['ClassA -> ()'])
        self.checkUseDefChains(code, '__A <- {__A}, __A <- {}, func <- {__A}, self <- {}')

    @skipIf(sys.version_info < (3,12), "Python 3.12 syntax")
    def test_pep695_typeparams_name_non_collision_05(self):
        code = """class ClassA:\n def func[_ClassA__A](self, __A): return __A"""
        self.checkChains(code, ['ClassA -> ()'])
        self.checkUseDefChains(code, '__A <- {__A}, __A <- {}, func <- {_ClassA__A}, self <- {}')

    @skipIf(sys.version_info < (3,12), "Python 3.12 syntax")
    def test_pep695_typeparams_name_non_collision_06(self):
        code = """class ClassA[X]:\n def func(self, X): return X"""
        self.checkChains(code, ['ClassA -> ()'])
        self.checkUseDefChains(code, 'ClassA <- {X}, X <- {X}, X <- {}, self <- {}')

    @skipIf(sys.version_info < (3,12), "Python 3.12 syntax")
    def test_pep695_typeparams_name_non_collision_07(self):
        code = """class ClassA[X]:\n def func(self):\n  X = 1;return X"""
        self.checkChains(code, ['ClassA -> ()'])
        self.checkUseDefChains(code, 'ClassA <- {X}, X <- {X}, X <- {}, self <- {}')
        
    @skipIf(sys.version_info < (3,12), "Python 3.12 syntax")
    def test_pep695_typeparams_name_non_collision_08(self):
        code = """class ClassA[X]:\n def func(self): return [X for X in [1, 2]]"""
        self.checkChains(code, ['ClassA -> ()'])
        self.checkUseDefChains(code, 'ClassA <- {X}, List <- {Constant, Constant}, ListComp <- {X, comprehension}, X <- {X}, X <- {}, comprehension <- {List}, self <- {}')

    @skipIf(sys.version_info < (3,12), "Python 3.12 syntax")
    def test_pep695_typeparams_name_non_collision_09(self):
        code = """class ClassA[X]:\n def func[X](self):..."""
        self.checkChains(code, ['ClassA -> ()'])
        self.checkUseDefChains(code, 'ClassA <- {X}, func <- {X}, self <- {}')

    @skipIf(sys.version_info < (3,12), "Python 3.12 syntax")
    def test_pep695_typeparams_name_non_collision_10(self):
        code = """class ClassA[X]:\n X: int"""
        self.checkChains(code, ['ClassA -> ()'])
        self.checkUseDefChains(code, 'ClassA <- {X}, X <- {}, int <- {type}')

    @skipIf(sys.version_info < (3,12), "Python 3.12 syntax")
    def test_pep695_typeparams_name_non_collision_13(self):
        code = """X = 1\ndef outer():\n def inner[X]():\n  global X;X=2\n return inner"""
        node, chains = self.checkChains(code, ['X -> ()', 'outer -> ()'])
        self.assertEqual(chains.dump_chains(node.body[-1]), ['inner -> (inner -> ())'])
        self.checkUseDefChains(code, 'X <- {}, X <- {}, inner <- {X}, inner <- {inner}')

    @skipIf(sys.version_info < (3,12), "Python 3.12 syntax")
    def test_pep695_typeparams_disallowed_expressions(self):
        cases = ["type X = (yield)",
        "type X = (yield from x)",
        "type X = (await 42)",
        "async def f(): type X = (yield)",
        "type X = (y := 3)",
        "class X[T: (yield)]: pass",
        "class X[T: (yield from [])]: pass",
        "class X[T: (await 42)]: pass",
        "class X[T: (y := 3)]: pass",
        "class X[T](y := list[T]): pass",
        "def f[T](y: (x := list[T])): pass",]

        for code in cases:
            with self.subTest(code):
                self.check_message(code, ['cannot be used in annotation-like scopes'])
        
        for code in cases:
            code = f'from __future__ import annotations\n' + code
            with self.subTest(code):
                self.check_message(code, ['cannot be used in annotation-like scopes'])
    
    @skipIf(sys.version_info < (3,12), "Python 3.12 syntax")
    def test_pep695_type_alias_name_collision_01(self):
        # syntax error at runtime "duplicate type parameter 'A'"
        code = """type TA1[A, **A] = None"""
        self.checkChains(code, ['TA1 -> ()'])
    
    @skipIf(sys.version_info < (3,12), "Python 3.12 syntax")
    def test_pep695_type_alias_name_non_collision_02(self):
        code = """type TA1[A] = lambda A: A"""
        self.checkChains(code, ['TA1 -> ()'])

    @skipIf(sys.version_info < (3,12), "Python 3.12 syntax")
    def test_pep695_type_alias_name_non_collision_03(self):
        code = """class Outer[A]:\n type TA1[A] = None"""
        self.checkChains(code, ['Outer -> ()'])
    
    @skipIf(sys.version_info < (3,12), "Python 3.12 syntax")
    def test_pep695_type_alias_access_01(self):
        code = "type TA1[A, B] = dict[A, B]"
        self.checkChains(code, ['TA1 -> ()'])

    @skipIf(sys.version_info < (3,12), "Python 3.12 syntax")
    def test_pep695_type_alias_access_02(self):
        code = """type TA1[A, B] = TA1[A, B] | int"""
        self.checkChains(code, ['TA1 -> (TA1 -> (Subscript -> (BinOp -> ())))'])

    @skipIf(sys.version_info < (3,12), "Python 3.12 syntax")
    def test_pep695_type_alias_access_03(self):
        code = """class Outer[A]:\n def inner[B](self):\n  type TA1[C] = TA1[A, B] | int; return TA1"""
        self.checkChains(code, ['Outer -> ()'])

    @skipIf(sys.version_info < (3,12), "Python 3.12 syntax")
    def test_pep695_scopes01(self):
        code = """\
from typing import Sequence

# The following generates no compiler error, but a type checker
# should generate an error because an upper bound type must be concrete,
# and ``Sequence[S]`` is generic. Future extensions to the type system may
# eliminate this limitation.
class ClassA[S, T: Sequence[S]]: ...

# The following generates no compiler error, because the bound for ``S``
# is lazily evaluated. However, type checkers should generate an error.
class ClassB[S: Sequence[T], T]: ...
"""
        self.checkChains(code, ['Sequence -> (Sequence -> (Subscript -> ()), Sequence -> (Subscript -> ()))',
                                'ClassA -> ()',
                                'ClassB -> ()'])
        self.checkUseDefChains(code, 'ClassA <- {S, T}, ClassB <- {S, T}, S <- {S}, '
                                     'Sequence <- {Sequence}, Sequence <- {Sequence}, '
                                     'Subscript <- {S, Sequence}, Subscript <- {Sequence, T}, T <- {T}')

    @skipIf(sys.version_info < (3,12), "Python 3.12 syntax")
    def test_pep695_scopes02(self):
        code = """\
from x import BaseClass, dec, Foo

class ClassA[T](BaseClass[T], param = Foo[T]): ...  # OK

print(T)  # Runtime error: 'T' is not defined

@dec(Foo[T])  # Runtime error: 'T' is not defined
class ClassA[T]: ...
"""
        self.check_message(code, ["W: unbound identifier 'T' at <unknown>:5:6", 
                                  "W: unbound identifier 'T' at <unknown>:7:9"])

    @skipIf(sys.version_info < (3,12), "Python 3.12 syntax")
    def test_pep695_scopes03(self):
        code = """\
from x import dec
def func1[T](a: T) -> T: ...  # OK

print(T)  # Runtime error: 'T' is not defined

def func2[T](a = list[T]): ...  # Runtime error: 'T' is not defined

@dec(list[T])  # Runtime error: 'T' is not defined
def func3[T](): ...
"""
        self.check_message(code, ["W: unbound identifier 'T' at <unknown>:4:6", 
                                  "W: unbound identifier 'T' at <unknown>:6:22", 
                                  "W: unbound identifier 'T' at <unknown>:8:10"])
    
    @skipIf(sys.version_info < (3,12), "Python 3.12 syntax")
    def test_pep695_scopes04(self):

        code = """\
S = 0

def outer1[S]():
    S = 1
    T = 1

    def outer2[T]():

        def inner1():
            nonlocal S  # OK because it binds variable S from outer1
            print(S)
            nonlocal T  # Syntax error: nonlocal binding not allowed for type parameter
            print(T)

        def inner2():
            global S  # OK because it binds variable S from global scope
            print(S)
"""
        self.check_message(code,  ['W: names defined in annotation scopes cannot be rebound with nonlocal statements at <unknown>:12:12'])
        self.checkChains(code, ['S -> (S -> (Call -> ()))', 'outer1 -> ()'], strict=False)
        self.checkUseDefChains(code, 'Call <- {S, print}, Call <- {S, print}, Call <- {T, print}, S <- {S}, S <- {S}, S <- {}, S <- {}, T <- {T}, T <- {}, outer1 <- {S}, outer2 <- {T}, print <- {builtin_function_or_method}, print <- {builtin_function_or_method}, print <- {builtin_function_or_method}', strict=False)
    
    @skipIf(sys.version_info < (3,12), "Python 3.12 syntax")
    def test_pep695_scopes04bis(self):
        code = '''\
def outer1():
    def outer2[T]():
        def inner1():
            print(T)
        inner1()
    outer2()
outer1()
'''
        self.check_message(code, [])

    @skipIf(sys.version_info < (3,12), "Python 3.12 syntax")
    def test_pep695_scopes05(self):
        code = """\
from typing import Sequence

class Outer:
    class Private:
        pass

    # If the type parameter scope was like a traditional scope,
    # the base class 'Private' would not be accessible here.
    class Inner[T](Private, Sequence[T]):
        pass

    # Likewise, 'Inner' would not be available in these type annotations.
    def method1[T](self, a: Inner[T]) -> Inner[T]:
        return a
"""
        self.checkChains(code, ['Sequence -> (Sequence -> (Subscript -> (Inner -> (Inner -> (Subscript -> ()), Inner -> (Subscript -> ())))))', 
                                'Outer -> ()'])
        self.checkUseDefChains(code, 'Inner <- {Inner}, Inner <- {Inner}, Inner <- {Private, Subscript, T}, Private <- {Private}, '
                               'Sequence <- {Sequence}, Subscript <- {Inner, T}, Subscript <- {Inner, T}, Subscript <- {Sequence, T}, '
                               'T <- {T}, T <- {T}, T <- {T}, a <- {a}, a <- {}, method1 <- {T}, self <- {}')
       

    @skipIf(sys.version_info < (3,12), "Python 3.12 syntax")
    def test_pep695_scopes06(self):
        code = """\
from typing import Sequence
from x import decorator

T = 0

@decorator(T)  # Argument expression `T` evaluates to 0
class ClassA[T](Sequence[T]):
    T = 1

    # All methods below should result in a type checker error
    # "type parameter 'T' already in use" because they are using the
    # type parameter 'T', which is already in use by the outer scope
    # 'ClassA'.
    def method1[T](self):
        ...

    def method2[T](self, x = T):  # Parameter 'x' gets default value of 1
        ...

    def method3[T](self, x: T):  # Parameter 'x' has type T (scoped to method3)
        ...

"""
        self.checkChains(code, ['Sequence -> (Sequence -> (Subscript -> (ClassA -> ())))',
                                'decorator -> (decorator -> (Call -> (ClassA -> ())))',
                                'T -> (T -> (Call -> (ClassA -> ())))',
                                'ClassA -> ()'])
        self.checkUseDefChains(code, 'Call <- {T, decorator}, ClassA <- {Call, Subscript, T}, '
                               'Sequence <- {Sequence}, Subscript <- {Sequence, T}, T <- {T}, T <- {T}, '
                               'T <- {T}, T <- {T}, T <- {}, T <- {}, decorator <- {decorator}, method1 <- {T}, '
                               'method2 <- {T, T}, method3 <- {T}, self <- {}, self <- {}, self <- {}, x <- {}, x <- {}')

    @skipIf(sys.version_info < (3,12), "Python 3.12 syntax")
    def test_pep695_scopes07(self):
        code = """\
T = 0

# T refers to the global variable
print(T)  # Prints 0

class Outer[T]:
    T = 1

    # T refers to the local variable scoped to class 'Outer'
    print(T)  # Prints 1

    class Inner1:
        T = 2

        # T refers to the local type variable within 'Inner1'
        print(T)  # Prints 2

        def inner_method(self):
            # T refers to the type parameter scoped to class 'Outer';
            # If 'Outer' did not use the new type parameter syntax,
            # this would instead refer to the global variable 'T'
            print(T)  # Prints 'T'

    def outer_method(self):
        T = 3

        # T refers to the local variable within 'outer_method'
        print(T)  # Prints 3

        def inner_func():
            # T refers to the variable captured from 'outer_method'
            print(T)  # Prints 3
"""
        self.checkChains(code,  ['T -> (T -> (Call -> ()))', 'Outer -> ()'])
        self.checkUseDefChains(code, 'Call <- {T, print}, Call <- {T, print}, Call <- {T, print}, Call <- {T, print}, '
                               'Call <- {T, print}, Call <- {T, print}, Outer <- {T}, T <- {T}, T <- {T}, T <- {T}, '
                               'T <- {T}, T <- {T}, T <- {T}, T <- {}, T <- {}, T <- {}, T <- {}, print <- {builtin_function_or_method}, '
                               'print <- {builtin_function_or_method}, print <- {builtin_function_or_method}, '
                               'print <- {builtin_function_or_method}, print <- {builtin_function_or_method}, '
                               'print <- {builtin_function_or_method}, self <- {}, self <- {}')

    
    @skipIf(sys.version_info < (3,12), "Python 3.12 syntax")
    def test_pep695_scopes08(self):
        code = '''\
from x import decorator
T = 1
@decorator
def f[decorator, T: int, U: (int, str), *Ts, **P](
    y: U,
    x: T = T, # default values are evaluated outside the def695 scope
    *args: *Ts,
    **kwargs: P.kwargs,
) -> T:
    return x
'''
        self.checkChains(code,  ['decorator -> (decorator -> ())', 
                                 'T -> (T -> (f -> ()))', 
                                 'f -> ()'])
        self.checkUseDefChains(code, 'Attribute <- {P}, P <- {P}, Starred <- {Ts}, T <- {T}, T <- {T}, T <- {T}, T <- {}, '
                               'Ts <- {Ts}, Tuple <- {int, str}, U <- {U}, args <- {}, decorator <- {decorator}, '
                               'f <- {P, T, T, Ts, U, decorator}, int <- {type}, int <- {type}, kwargs <- {}, '
                               'str <- {type}, x <- {x}, x <- {}, y <- {}')
    
    @skipIf(sys.version_info < (3,12), "Python 3.12 syntax")
    def test_pep695_scopes09(self):
        code = '''\
from x import decorator
@decorator
class B[decorator](object):
    print(decorator)
'''
        self.checkChains(code,  ['decorator -> (decorator -> (B -> ()))', 
                                 'B -> ()'])
        
class TestUseDefChains(TestCase):

    checkChains = TestDefUseChains.checkUseDefChains
=======
    @skipIf(sys.version_info < (3,10), "Python 3.10 syntax")
    def test_match_value(self):
        code = '''
command = 123
match command:
    case 123 as b:
        b+=1
        '''
        self.checkChains(code, ['command -> (command -> ())', 
                                'b -> (b -> ())'])

    @skipIf(sys.version_info < (3,10), "Python 3.10 syntax")
    def test_match_list(self):
        code = '''
command = 'go there'
match command.split():
    case ["go", direction]:
        print(direction)
    case _:
        raise ValueError("Sorry")
        '''
        self.checkChains(code, ['command -> (command -> (Attribute -> (Call -> ())))',
                                'direction -> (MatchSequence -> (), direction -> (Call -> ()))'])
    
    @skipIf(sys.version_info < (3,10), "Python 3.10 syntax")
    def test_match_list_star(self):
        code = '''
command = 'drop'
match command.split():
    case ["go", direction]: ...
    case ["drop", *objects]:
        print(objects)
        '''
        self.checkChains(code, ['command -> (command -> (Attribute -> (Call -> ())))',
                                'direction -> (MatchSequence -> ())',
                                'objects -> (MatchSequence -> (), objects -> (Call -> ()))'])
    
    @skipIf(sys.version_info < (3,10), "Python 3.10 syntax")
    def test_match_dict(self):
        code = '''
ui = object()
action = dict(text='')
match action:
    case {"text": str(message), "color": str(c), **rest}:
        ui.set_text_color(c)
        ui.display(message)
        print(rest)
    case {"sleep": float(duration)}:
        ui.wait(duration)
    case {"sound": str(url), "format": "ogg"}:
        ui.play(url)
    case {"sound": _, "format": _}:
        raise ValueError("Unsupported audio format")
print(c)
        '''
        self.checkChains(code, ['ui -> (ui -> (Attribute -> (Call -> ())), ui -> (Attribute -> (Call -> ())), ui -> (Attribute -> (Call -> ())), ui -> (Attribute -> (Call -> ())))',
                                'action -> (action -> ())',
                                'message -> (MatchClass -> (rest -> (rest -> (Call -> ()))), message -> (Call -> ()))',
                                'c -> (MatchClass -> (rest -> (rest -> (Call -> ()))), c -> (Call -> ()), c -> (Call -> ()))',
                                'rest -> (rest -> (Call -> ()))',
                                'duration -> (MatchClass -> (MatchMapping -> ()), duration -> (Call -> ()))',
                                'url -> (MatchClass -> (MatchMapping -> ()), url -> (Call -> ()))'])    
    
    @skipIf(sys.version_info < (3,10), "Python 3.10 syntax")
    def test_match_class_rebinds_attrs(self):
        
        code = '''
from dataclasses import dataclass

@dataclass
class Point:
    x: int
    y: int

point = Point(-2,1)
match point:
    case Point(x=0, y=0):
        print("Origin")
    case Point(x=0, y=y):
        print(f"Y={y}")
    case Point(x=x, y=0):
        print(f"X={x}")
    case Point(x=x, y=y):
        print("Somewhere else")
    case _:
        print("Not a point")
print(x, y)
        '''
        self.checkChains(
                code, ['dataclass -> (dataclass -> (Point -> (Point -> (Call -> ()), Point -> (MatchClass -> ()), Point -> (MatchClass -> ()), Point -> (MatchClass -> ()), Point -> (MatchClass -> ()))))',
                       'Point -> (Point -> (Call -> ()), Point -> (MatchClass -> ()), Point -> (MatchClass -> ()), Point -> (MatchClass -> ()), Point -> (MatchClass -> ()))',
                       'point -> (point -> ())',
                       'y -> (MatchClass -> (), y -> (FormattedValue -> (JoinedStr -> (Call -> ()))), y -> (Call -> ()))',
                       'x -> (MatchClass -> (), x -> (FormattedValue -> (JoinedStr -> (Call -> ()))), x -> (Call -> ()))',
                       'x -> (MatchClass -> (), x -> (Call -> ()))',
                       'y -> (MatchClass -> (), y -> (Call -> ()))'])


class TestDefUseChainsStdlib(TestDefUseChains):
    ast = _ast


class TestUseDefChains(TestCase):
    ast = _gast
    def checkChains(self, code, ref):
        node = self.ast.parse(code)

        class StrictDefUseChains(getDefUseChainsType(node)):
            def unbound_identifier(self, name, node):
                raise RuntimeError(
                    "W: unbound identifier '{}' at {}:{}".format(
                        name, node.lineno, node.col_offset
                    )
                )

        c = StrictDefUseChains()
        c.visit(node)
        cc = getUseDefChainsType(node)(c)
        actual = str(cc)

        # work arround little change from python 3.6
        if sys.version_info.minor == 6:
            # 3.6
            actual = replace_deprecated_names(actual)

        self.assertEqual(actual, ref)
>>>>>>> 10e8ca86

    def test_simple_expression(self):
        code = "a = 1; a"
        self.checkChains(code, "a <- {a}, a <- {}")

    def test_call(self):
        code = "from foo import bar; bar(1, 2)"
        self.checkChains(code, "Call <- {Constant, Constant, bar}, bar <- {bar}")
<<<<<<< HEAD
=======

class TestUseDefChainsStdlib(TestDefUseChains):
    ast = _ast
        
>>>>>>> 10e8ca86
<|MERGE_RESOLUTION|>--- conflicted
+++ resolved
@@ -32,19 +32,6 @@
     finally:
         sys.stdout, sys.stderr = old_out, old_err
 
-<<<<<<< HEAD
-class StrictDefUseChains(beniget.DefUseChains):
-    def warn(self, msg, node):
-        raise RuntimeError(
-            "W: {} at {}:{}".format(
-                msg, node.lineno, node.col_offset
-            )
-        )
-
-class TestDefUseChains(TestCase):
-    def checkChains(self, code, ref, strict=True):
-        node = ast.parse(code)
-=======
 gast_nodes = tuple(getattr(_gast, t[0]) for t in _gast_module._nodes)
 
 def getDefUseChainsType(node):
@@ -72,7 +59,6 @@
     maxDiff = None
     def checkChains(self, code, ref, strict=True):
         node = self.ast.parse(code)
->>>>>>> 10e8ca86
         if strict:
             c = getStrictDefUseChains(node)()
         else:
@@ -83,13 +69,14 @@
         return node, c
     
     def checkUseDefChains(self, code, ref, strict=True):
-        node = ast.parse(code)
+        node = self.ast.parse(code)
         if strict:
-            c = StrictDefUseChains()
+            c = getStrictDefUseChains(node)()
         else:
-            c = beniget.DefUseChains()
+            c = getDefUseChainsType(node)()
+        
         c.visit(node)
-        cc = beniget.UseDefChains(c)
+        cc = getUseDefChainsType(node)(c)
 
         self.assertEqual(str(cc), ref)
 
@@ -1164,13 +1151,8 @@
         # to the inner classes. 
 
     def test_lookup_scopes(self):
-<<<<<<< HEAD
         from beniget.beniget import _get_lookup_scopes, def695
-        mod, fn, cls, lambd, gen, comp, typeparams = ast.Module(), ast.FunctionDef(), ast.ClassDef(), ast.Lambda(), ast.GeneratorExp(), ast.DictComp(), def695(body=[], d=ast.FunctionDef())
-=======
-        from beniget.beniget import _get_lookup_scopes
-        mod, fn, cls, lambd, gen, comp = self.ast.Module(), self.ast.FunctionDef(), self.ast.ClassDef(), self.ast.Lambda(), self.ast.GeneratorExp(), self.ast.DictComp()
->>>>>>> 10e8ca86
+        mod, fn, cls, lambd, gen, comp, typeparams = self.ast.Module(), self.ast.FunctionDef(), self.ast.ClassDef(), self.ast.Lambda(), self.ast.GeneratorExp(), self.ast.DictComp(), def695(body=[], d=self.ast.FunctionDef())
         assert _get_lookup_scopes((mod, fn, fn, fn, cls)) == [mod, fn, fn, fn, cls]
         assert _get_lookup_scopes((mod, fn, fn, fn, cls, fn)) == [mod, fn, fn, fn, fn]
         assert _get_lookup_scopes((mod, cls, fn)) == [mod, fn]
@@ -1323,7 +1305,6 @@
             with self.subTest(code):
                 self.check_message(code, ['cannot be used in annotation-like scopes'])
         
-<<<<<<< HEAD
         for code in cases:
             with self.subTest(code):
                 # From python 3.13, this should generate the same error.
@@ -1691,10 +1672,6 @@
         self.checkChains(code,  ['decorator -> (decorator -> (B -> ()))', 
                                  'B -> ()'])
         
-class TestUseDefChains(TestCase):
-
-    checkChains = TestDefUseChains.checkUseDefChains
-=======
     @skipIf(sys.version_info < (3,10), "Python 3.10 syntax")
     def test_match_value(self):
         code = '''
@@ -1799,29 +1776,7 @@
 
 class TestUseDefChains(TestCase):
     ast = _gast
-    def checkChains(self, code, ref):
-        node = self.ast.parse(code)
-
-        class StrictDefUseChains(getDefUseChainsType(node)):
-            def unbound_identifier(self, name, node):
-                raise RuntimeError(
-                    "W: unbound identifier '{}' at {}:{}".format(
-                        name, node.lineno, node.col_offset
-                    )
-                )
-
-        c = StrictDefUseChains()
-        c.visit(node)
-        cc = getUseDefChainsType(node)(c)
-        actual = str(cc)
-
-        # work arround little change from python 3.6
-        if sys.version_info.minor == 6:
-            # 3.6
-            actual = replace_deprecated_names(actual)
-
-        self.assertEqual(actual, ref)
->>>>>>> 10e8ca86
+    checkChains = TestDefUseChains.checkUseDefChains
 
     def test_simple_expression(self):
         code = "a = 1; a"
@@ -1830,10 +1785,7 @@
     def test_call(self):
         code = "from foo import bar; bar(1, 2)"
         self.checkChains(code, "Call <- {Constant, Constant, bar}, bar <- {bar}")
-<<<<<<< HEAD
-=======
 
 class TestUseDefChainsStdlib(TestDefUseChains):
     ast = _ast
-        
->>>>>>> 10e8ca86
+        